#  Copyright (c) maiot GmbH 2021. All Rights Reserved.
#
#  Licensed under the Apache License, Version 2.0 (the "License");
#  you may not use this file except in compliance with the License.
#  You may obtain a copy of the License at:
#
#       http://www.apache.org/licenses/LICENSE-2.0
#
#  Unless required by applicable law or agreed to in writing, software
#  distributed under the License is distributed on an "AS IS" BASIS,
#  WITHOUT WARRANTIES OR CONDITIONS OF ANY KIND, either express
#  or implied. See the License for the specific language governing
#  permissions and limitations under the License.
"""ZenML NLP Pipeline Prototype."""

import os
from typing import Dict, Text, Any, List
from typing import Optional, Union

import tensorflow as tf
from tfx.components.common_nodes.importer_node import ImporterNode
from tfx.components.schema_gen.component import SchemaGen
from tfx.components.statistics_gen.component import StatisticsGen
from tfx.components.trainer.component import Trainer
from tfx.proto import trainer_pb2
from tfx.types import standard_artifacts

from zenml import constants
from zenml.backends.training import TrainingBaseBackend
from zenml.components import SplitGen, Trainer
from zenml.components import Tokenizer
from zenml.enums import GDPComponent
from zenml.enums import PipelineStatusTypes
from zenml.logger import get_logger
from zenml.pipelines import BasePipeline
from zenml.standards import standard_keys as keys
from zenml.steps.split import BaseSplitStep
from zenml.steps.tokenizer import BaseTokenizer
from zenml.steps.trainer import BaseTrainerStep
<<<<<<< HEAD
from zenml import constants
from zenml.enums import GDPComponent, PipelineStatusTypes
from zenml.logger import get_logger
=======
>>>>>>> 23cda668

logger = get_logger(__name__)


class NLPPipeline(BasePipeline):
    PIPELINE_TYPE = "nlp"

    def predict_sentence(self, sequence: Union[Text, List[Text]]):
        """Call operator for local inference method"""

        if not self.get_status() == PipelineStatusTypes.Succeeded.name:
            logger.info("Please run the pipeline first before running inference!")
            return

        trainer_step = self.steps_dict[keys.NLPSteps.TRAINER]

        # e.g. HuggingFace has special APIs for model loading,
        # so we fall back to a trainer step class method
        model_uri = os.path.join(self.get_model_uri(), "serving_model_dir")
        model = trainer_step.load_model(model_uri)

        tokenizer_step = self.steps_dict[keys.NLPSteps.TOKENIZER]

        tokenizer_step.load_vocab(self.get_tokenizer_uri())

        encoded = tokenizer_step.encode(sequence=sequence,
                                        output_format="tf_tensors")

        transformed_bert_features = {k: tf.reshape(v, (1, -1)) for k, v in
                                     encoded.items()}

        prediction = model(input_ids=transformed_bert_features, training=False)

        formatted = [
            {"label": model.config.id2label[item.argmax()],
             "score": item.max().item()}
            for item in tf.math.sigmoid(prediction.logits).numpy()
        ]

        logger.info(formatted)

    def get_tfx_component_list(self, config: Dict[Text, Any]) -> List:
        """
        Builds the NLP pipeline as a series of TFX components.

        Args:
            config: A ZenML configuration in dictionary format.

        Returns:
            A chronological list of TFX components making up the NLP
             pipeline.

        """
        steps = config[keys.GlobalKeys.PIPELINE][keys.PipelineKeys.STEPS]

        component_list = []

        ############
        # RAW DATA #
        ############
        # if there are no commits, then lets make one
        if self.datasource.is_empty:
            logger.info(
                f'Datasource {self.datasource.name} has no commits. Creating '
                f'the first one..')
            self.datasource_commit_id = self.datasource.commit()

        data_pipeline = self.datasource.get_data_pipeline_from_commit(
            self.datasource_commit_id)

        data = ImporterNode(
            instance_name=GDPComponent.DataGen.name,
            source_uri=data_pipeline.get_artifacts_uri_by_component(
                GDPComponent.DataGen.name)[0],
            artifact_type=standard_artifacts.Examples)
        component_list.extend([data])

        #############
        # TOKENIZER #
        #############
        tokenizer_config = steps[keys.NLPSteps.TOKENIZER]
        tokenizer = Tokenizer(
            source=tokenizer_config[keys.StepKeys.SOURCE],
            source_args=tokenizer_config[keys.StepKeys.ARGS],
            examples=data.outputs.result,
        ).with_id(GDPComponent.Tokenizer.name)

        component_list.extend([tokenizer])

        # return component_list

        statistics_data = StatisticsGen(
            examples=tokenizer.outputs.output_examples
        ).with_id(GDPComponent.DataStatistics.name)

        schema_data = SchemaGen(
            statistics=statistics_data.outputs.output,
            infer_feature_shape=True,
        ).with_id(GDPComponent.DataSchema.name)

        split_config = steps[keys.NLPSteps.SPLIT]
        splits = SplitGen(
            input_examples=tokenizer.outputs.output_examples,
            source=split_config[keys.StepKeys.SOURCE],
            source_args=split_config[keys.StepKeys.ARGS],
            schema=schema_data.outputs.schema,
            statistics=statistics_data.outputs.output,
        ).with_id(GDPComponent.SplitGen.name)

        component_list.extend([data,
                               statistics_data,
                               schema_data,
                               splits])

        ############
        # TRAINING #
        ############
        training_backend: Optional[TrainingBaseBackend] = \
            self.steps_dict[keys.NLPSteps.TRAINER].backend

        # default to local
        if training_backend is None:
            training_backend = TrainingBaseBackend()

        training_kwargs = {
            'custom_executor_spec': training_backend.get_executor_spec(),
            'custom_config': steps[keys.NLPSteps.TRAINER]
        }
        training_kwargs['custom_config'].update(
            training_backend.get_custom_config())

        trainer = Trainer(
            examples=splits.outputs.examples,
            run_fn=constants.TRAINER_FN,
            schema=schema_data.outputs.schema,
            train_args=trainer_pb2.TrainArgs(),
            eval_args=trainer_pb2.EvalArgs(),
            **training_kwargs
        ).with_id(GDPComponent.Trainer.name)

        component_list.extend([trainer])

        return component_list

    def steps_completed(self) -> bool:
        mandatory_steps = [keys.NLPSteps.DATA,
                           keys.NLPSteps.TOKENIZER,
                           keys.NLPSteps.SPLIT,
                           keys.NLPSteps.TRAINER,
                           ]

        for step_name in mandatory_steps:
            if step_name not in self.steps_dict.keys():
                raise AssertionError(f'Mandatory step {step_name} not added.')
        return True

    def add_tokenizer(self, tokenizer_step: BaseTokenizer):
        self.steps_dict[keys.NLPSteps.TOKENIZER] = tokenizer_step

    def add_split(self, split_step: BaseSplitStep):
        self.steps_dict[keys.NLPSteps.SPLIT] = split_step

    def add_trainer(self, trainer_step: BaseTrainerStep):
        self.steps_dict[keys.NLPSteps.TRAINER] = trainer_step

    def get_model_uri(self):
        """Gets model artifact."""
        uris = self.get_artifacts_uri_by_component(
            GDPComponent.Trainer.name, False)
        return uris[0]

    def get_schema_uri(self):
        """Gets transform artifact."""
        uris = self.get_artifacts_uri_by_component(
            GDPComponent.DataSchema.name, False)
        return uris[0]

    def get_tokenizer_uri(self):
        """Gets transform artifact."""
        uris = self.get_artifacts_uri_by_component(
            GDPComponent.Tokenizer.name, False)
        return uris[0]<|MERGE_RESOLUTION|>--- conflicted
+++ resolved
@@ -37,12 +37,9 @@
 from zenml.steps.split import BaseSplitStep
 from zenml.steps.tokenizer import BaseTokenizer
 from zenml.steps.trainer import BaseTrainerStep
-<<<<<<< HEAD
 from zenml import constants
 from zenml.enums import GDPComponent, PipelineStatusTypes
 from zenml.logger import get_logger
-=======
->>>>>>> 23cda668
 
 logger = get_logger(__name__)
 
