--- conflicted
+++ resolved
@@ -107,14 +107,9 @@
         Returns:
             The AzureML Environment object.
         """
-<<<<<<< HEAD
         docker_image_builder = PipelineDockerImageBuilder()
         requirements_files = docker_image_builder._gather_requirements_files(
-            docker_configuration=docker_configuration,
-=======
-        requirements_files = self._gather_requirements_files(
             docker_settings=docker_settings,
->>>>>>> 5b681c4d
             stack=Repository().active_stack,
         )
         requirements = list(
@@ -149,17 +144,9 @@
                 python_version=ZenMLEnvironment.python_version(),
             )
 
-<<<<<<< HEAD
-            parent_image = docker_configuration.parent_image
-=======
-            parent_image = (
-                docker_settings.parent_image or self.docker_parent_image
-            )
->>>>>>> 5b681c4d
-
-            if parent_image:
+            if docker_settings.parent_image:
                 # replace the default azure base image
-                environment.docker.base_image = parent_image
+                environment.docker.base_image = docker_settings.parent_image
 
         environment_variables = {
             "ENV_ZENML_PREVENT_PIPELINE_EXECUTION": "True",
