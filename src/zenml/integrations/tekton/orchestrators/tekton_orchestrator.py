#  Copyright (c) ZenML GmbH 2022. All Rights Reserved.
#
#  Licensed under the Apache License, Version 2.0 (the "License");
#  you may not use this file except in compliance with the License.
#  You may obtain a copy of the License at:
#
#       https://www.apache.org/licenses/LICENSE-2.0
#
#  Unless required by applicable law or agreed to in writing, software
#  distributed under the License is distributed on an "AS IS" BASIS,
#  WITHOUT WARRANTIES OR CONDITIONS OF ANY KIND, either express
#  or implied. See the License for the specific language governing
#  permissions and limitations under the License.
"""Implementation of the Tekton orchestrator."""
import os
import subprocess
import sys
from typing import TYPE_CHECKING, Any, Dict, List, Optional, Tuple, cast

from kfp import dsl
from kfp_tekton.compiler import TektonCompiler
from kubernetes import config as k8s_config

from zenml.constants import ORCHESTRATOR_DOCKER_IMAGE_KEY
from zenml.enums import StackComponentType
from zenml.environment import Environment
from zenml.integrations.tekton.flavors.tekton_orchestrator_flavor import (
    DEFAULT_TEKTON_UI_PORT,
    TektonOrchestratorConfig,
)
from zenml.integrations.tekton.orchestrators.tekton_entrypoint_configuration import (
    TektonEntrypointConfiguration,
)
from zenml.io import fileio
from zenml.logger import get_logger
from zenml.orchestrators import BaseOrchestrator
from zenml.stack import StackValidator
from zenml.utils import io_utils, networking_utils
from zenml.utils.pipeline_docker_image_builder import PipelineDockerImageBuilder

if TYPE_CHECKING:
    from zenml.config.pipeline_deployment import PipelineDeployment
    from zenml.stack import Stack
    from zenml.steps import ResourceSettings


logger = get_logger(__name__)


class TektonOrchestrator(BaseOrchestrator):
    """Orchestrator responsible for running pipelines using Tekton."""

    @property
    def config(self) -> TektonOrchestratorConfig:
        """Returns the `TektonOrchestratorConfig` config.

        Returns:
            The configuration.
        """
        return cast(TektonOrchestratorConfig, self._config)

    def get_kubernetes_contexts(self) -> Tuple[List[str], Optional[str]]:
        """Get the list of configured Kubernetes contexts and the active context.

        Returns:
            A tuple containing the list of configured Kubernetes contexts and
            the active context.
        """
        try:
            contexts, active_context = k8s_config.list_kube_config_contexts()
        except k8s_config.config_exception.ConfigException:
            return [], None

        context_names = [c["name"] for c in contexts]
        active_context_name = active_context["name"]
        return context_names, active_context_name

    @property
    def validator(self) -> Optional[StackValidator]:
        """Ensures a stack with only remote components and a container registry.

        Returns:
            A `StackValidator` instance.
        """

        def _validate(stack: "Stack") -> Tuple[bool, str]:
            container_registry = stack.container_registry

            # should not happen, because the stack validation takes care of
            # this, but just in case
            assert container_registry is not None

            contexts, _ = self.get_kubernetes_contexts()

            if self.config.kubernetes_context not in contexts:
                return False, (
                    f"Could not find a Kubernetes context named "
                    f"'{self.config.kubernetes_context}' in the local "
                    f"Kubernetes configuration. Please make sure that the "
                    f"Kubernetes cluster is running and that the kubeconfig "
                    f"file is configured correctly. To list all configured "
                    f"contexts, run:\n\n"
                    f"  `kubectl config get-contexts`\n"
                )

            # go through all stack components and identify those that
            # advertise a local path where they persist information that
            # they need to be available when running pipelines.
            for stack_component in stack.components.values():
                local_path = stack_component.local_path
                if local_path is None:
                    continue
                return False, (
                    f"The Tekton orchestrator is configured to run "
                    f"pipelines in a remote Kubernetes cluster designated "
                    f"by the '{self.config.kubernetes_context}' configuration "
                    f"context, but the '{stack_component.name}' "
                    f"{stack_component.type.value} is a local stack component "
                    f"and will not be available in the Tekton pipeline "
                    f"step.\nPlease ensure that you always use non-local "
                    f"stack components with a Tekton orchestrator, "
                    f"otherwise you may run into pipeline execution "
                    f"problems. You should use a flavor of "
                    f"{stack_component.type.value} other than "
                    f"'{stack_component.flavor}'."
                )

            if container_registry.is_local:
                return False, (
                    f"The Tekton orchestrator is configured to run "
                    f"pipelines in a remote Kubernetes cluster designated "
                    f"by the '{self.config.kubernetes_context}' configuration "
                    f"context, but the '{container_registry.name}' "
                    f"container registry URI '{container_registry.config.uri}' "
                    f"points to a local container registry. Please ensure "
                    f"that you always use non-local stack components with "
                    f"a Tekton orchestrator, otherwise you will "
                    f"run into problems. You should use a flavor of "
                    f"container registry other than "
                    f"'{container_registry.flavor}'."
                )

            return True, ""

        return StackValidator(
            required_components={StackComponentType.CONTAINER_REGISTRY},
            custom_validation_function=_validate,
        )

    def prepare_pipeline_deployment(
        self,
        deployment: "PipelineDeployment",
        stack: "Stack",
    ) -> None:
        """Build a Docker image and push it to the container registry.

        Args:
            deployment: The pipeline deployment configuration.
            stack: The stack on which the pipeline will be deployed.
        """
<<<<<<< HEAD
        docker_image_builder = PipelineDockerImageBuilder()
        docker_image_builder.build_and_push_docker_image(
            pipeline_name=pipeline.name,
            docker_configuration=pipeline.docker_configuration,
            stack=stack,
            runtime_configuration=runtime_configuration,
=======
        repo_digest = self.build_and_push_docker_image(
            deployment=deployment, stack=stack
>>>>>>> 5b681c4d
        )
        deployment.add_extra(ORCHESTRATOR_DOCKER_IMAGE_KEY, repo_digest)

    @staticmethod
    def _configure_container_resources(
        container_op: dsl.ContainerOp,
        resource_settings: "ResourceSettings",
    ) -> None:
        """Adds resource requirements to the container.

        Args:
            container_op: The container operation to configure.
            resource_settings: The resource settings to use for this
                container.
        """
        if resource_settings.cpu_count is not None:
            container_op = container_op.set_cpu_limit(
                str(resource_settings.cpu_count)
            )

        if resource_settings.gpu_count is not None:
            container_op = container_op.set_gpu_limit(
                resource_settings.gpu_count
            )

        if resource_settings.memory is not None:
            memory_limit = resource_settings.memory[:-1]
            container_op = container_op.set_memory_limit(memory_limit)

    def prepare_or_run_pipeline(
        self,
        deployment: "PipelineDeployment",
        stack: "Stack",
    ) -> Any:
        """Runs the pipeline on Tekton.

        This function first compiles the ZenML pipeline into a Tekton yaml
        and then applies this configuration to run the pipeline.

        Args:
            deployment: The pipeline deployment to prepare or run.
            stack: The stack the pipeline will run on.

        Raises:
            RuntimeError: If you try to run the pipelines in a notebook environment.
        """
        # First check whether the code running in a notebook
        if Environment.in_notebook():
            raise RuntimeError(
                "The Tekton orchestrator cannot run pipelines in a notebook "
                "environment. The reason is that it is non-trivial to create "
                "a Docker image of a notebook. Please consider refactoring "
                "your notebook cells into separate scripts in a Python module "
                "and run the code outside of a notebook when using this "
                "orchestrator."
            )

        image_name = deployment.pipeline.extra[ORCHESTRATOR_DOCKER_IMAGE_KEY]

        def _construct_kfp_pipeline() -> None:
            """Create a container_op for each step.

            This should contain the name of the docker image and configures the
            entrypoint of the docker image to run the step.

            Additionally, this gives each container_op information about its
            direct downstream steps.
            """
            # Dictionary of container_ops index by the associated step name
            step_name_to_container_op: Dict[str, dsl.ContainerOp] = {}

            for step_name, step in deployment.steps.items():
                command = TektonEntrypointConfiguration.get_entrypoint_command()
                arguments = (
                    TektonEntrypointConfiguration.get_entrypoint_arguments(
                        step_name=step_name,
                    )
                )

                container_op = dsl.ContainerOp(
                    name=step.config.name,
                    image=image_name,
                    command=command,
                    arguments=arguments,
                )

                if self.requires_resources_in_orchestration_environment(step):
                    self._configure_container_resources(
                        container_op=container_op,
                        resource_settings=step.config.resource_settings,
                    )

                # Find the upstream container ops of the current step and
                # configure the current container op to run after them
                for upstream_step_name in step.spec.upstream_steps:
                    upstream_container_op = step_name_to_container_op[
                        upstream_step_name
                    ]
                    container_op.after(upstream_container_op)

                # Update dictionary of container ops with the current one
                step_name_to_container_op[step.config.name] = container_op

        # Get a filepath to use to save the finished yaml to
        fileio.makedirs(self.pipeline_directory)
        pipeline_file_path = os.path.join(
            self.pipeline_directory, f"{deployment.run_name}.yaml"
        )

        # Set the run name, which Tekton reads from this attribute of the
        # pipeline function
        setattr(
            _construct_kfp_pipeline,
            "_component_human_name",
            deployment.run_name,
        )
        TektonCompiler().compile(_construct_kfp_pipeline, pipeline_file_path)

        if deployment.schedule:
            logger.warning(
                "The Tekton Orchestrator currently does not support the "
                "use of schedules. The `schedule` will be ignored "
                "and the pipeline will be run immediately."
            )

        logger.info(
            "Running Tekton pipeline in kubernetes context '%s' and namespace "
            "'%s'.",
            self.config.kubernetes_context,
            self.config.kubernetes_namespace,
        )
        try:
            subprocess.check_call(
                [
                    "kubectl",
                    "--context",
                    self.config.kubernetes_context,
                    "--namespace",
                    self.config.kubernetes_namespace,
                    "apply",
                    "-f",
                    pipeline_file_path,
                ]
            )
        except subprocess.CalledProcessError as e:
            raise RuntimeError(
                f"Failed to upload Tekton pipeline: {str(e)}. "
                f"Please make sure your kubernetes config is present and the "
                f"{self.config.kubernetes_context} kubernetes context is "
                f"configured correctly.",
            )

    @property
    def root_directory(self) -> str:
        """Returns path to the root directory for all files concerning this orchestrator.

        Returns:
            Path to the root directory.
        """
        return os.path.join(
            io_utils.get_global_config_directory(),
            "tekton",
            str(self.id),
        )

    @property
    def pipeline_directory(self) -> str:
        """Path to a directory in which the Tekton pipeline files are stored.

        Returns:
            Path to the pipeline directory.
        """
        return os.path.join(self.root_directory, "pipelines")

    @property
    def _pid_file_path(self) -> str:
        """Returns path to the daemon PID file.

        Returns:
            Path to the daemon PID file.
        """
        return os.path.join(self.root_directory, "tekton_daemon.pid")

    @property
    def log_file(self) -> str:
        """Path of the daemon log file.

        Returns:
            Path of the daemon log file.
        """
        return os.path.join(self.root_directory, "tekton_daemon.log")

    @property
    def is_provisioned(self) -> bool:
        """Returns if a local k3d cluster for this orchestrator exists.

        Returns:
            True if a local k3d cluster exists, False otherwise.
        """
        return fileio.exists(self.root_directory)

    @property
    def is_running(self) -> bool:
        """Checks if the local UI daemon is running.

        Returns:
            True if the local UI daemon for this orchestrator is running.
        """
        if self.config.skip_ui_daemon_provisioning:
            return True

        if sys.platform != "win32":
            from zenml.utils.daemon import check_if_daemon_is_running

            return check_if_daemon_is_running(self._pid_file_path)
        else:
            return True

    def provision(self) -> None:
        """Provisions resources for the orchestrator."""
        fileio.makedirs(self.root_directory)

    def deprovision(self) -> None:
        """Deprovisions the orchestrator resources."""
        if self.is_running:
            self.suspend()

        if fileio.exists(self.log_file):
            fileio.remove(self.log_file)

    def resume(self) -> None:
        """Starts the UI forwarding daemon if necessary."""
        if self.is_running:
            logger.info("Tekton UI forwarding is already running.")
            return

        self.start_ui_daemon()

    def suspend(self) -> None:
        """Stops the UI forwarding daemon if it's running."""
        if not self.is_running:
            logger.info("Tekton UI forwarding not running.")
            return

        self.stop_ui_daemon()

    def start_ui_daemon(self) -> None:
        """Starts the UI forwarding daemon if possible."""
        port = self.config.tekton_ui_port
        if (
            port == DEFAULT_TEKTON_UI_PORT
            and not networking_utils.port_available(port)
        ):
            # if the user didn't specify a specific port and the default
            # port is occupied, fallback to a random open port
            port = networking_utils.find_available_port()

        command = [
            "kubectl",
            "--context",
            self.config.kubernetes_context,
            "--namespace",
            "tekton-pipelines",
            "port-forward",
            "svc/tekton-dashboard",
            f"{port}:9097",
        ]

        if not networking_utils.port_available(port):
            modified_command = command.copy()
            modified_command[-1] = "<PORT>:9097"
            logger.warning(
                "Unable to port-forward Tekton UI to local port %d "
                "because the port is occupied. In order to access the Tekton "
                "UI at http://localhost:<PORT>/, please run '%s' in a "
                "separate command line shell (replace <PORT> with a free port "
                "of your choice).",
                port,
                " ".join(modified_command),
            )
        elif sys.platform == "win32":
            logger.warning(
                "Daemon functionality not supported on Windows. "
                "In order to access the Tekton UI at "
                "http://localhost:%d/, please run '%s' in a separate command "
                "line shell.",
                port,
                " ".join(command),
            )
        else:
            from zenml.utils import daemon

            def _daemon_function() -> None:
                """Port-forwards the Tekton UI pod."""
                subprocess.check_call(command)

            daemon.run_as_daemon(
                _daemon_function,
                pid_file=self._pid_file_path,
                log_file=self.log_file,
            )
            logger.info(
                "Started Tekton UI daemon (check the daemon logs at %s "
                "in case you're not able to view the UI). The Tekton "
                "UI should now be accessible at http://localhost:%d/.",
                self.log_file,
                port,
            )

    def stop_ui_daemon(self) -> None:
        """Stops the UI forwarding daemon if it's running."""
        if fileio.exists(self._pid_file_path):
            if sys.platform == "win32":
                # Daemon functionality is not supported on Windows, so the PID
                # file won't exist. This if clause exists just for mypy to not
                # complain about missing functions
                pass
            else:
                from zenml.utils import daemon

                daemon.stop_daemon(self._pid_file_path)
                fileio.remove(self._pid_file_path)
                logger.info("Stopped Tektion UI daemon.")<|MERGE_RESOLUTION|>--- conflicted
+++ resolved
@@ -158,17 +158,9 @@
             deployment: The pipeline deployment configuration.
             stack: The stack on which the pipeline will be deployed.
         """
-<<<<<<< HEAD
         docker_image_builder = PipelineDockerImageBuilder()
-        docker_image_builder.build_and_push_docker_image(
-            pipeline_name=pipeline.name,
-            docker_configuration=pipeline.docker_configuration,
-            stack=stack,
-            runtime_configuration=runtime_configuration,
-=======
-        repo_digest = self.build_and_push_docker_image(
+        repo_digest = docker_image_builder.build_and_push_docker_image(
             deployment=deployment, stack=stack
->>>>>>> 5b681c4d
         )
         deployment.add_extra(ORCHESTRATOR_DOCKER_IMAGE_KEY, repo_digest)
 
