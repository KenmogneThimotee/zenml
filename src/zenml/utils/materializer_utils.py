#  Copyright (c) ZenML GmbH 2022. All Rights Reserved.
#
#  Licensed under the Apache License, Version 2.0 (the "License");
#  you may not use this file except in compliance with the License.
#  You may obtain a copy of the License at:
#
#       http://www.apache.org/licenses/LICENSE-2.0
#
#  Unless required by applicable law or agreed to in writing, software
#  distributed under the License is distributed on an "AS IS" BASIS,
#  WITHOUT WARRANTIES OR CONDITIONS OF ANY KIND, either express
#  or implied. See the License for the specific language governing
#  permissions and limitations under the License.
"""Util functions for models and materializers."""

import os
import tempfile
from typing import TYPE_CHECKING, Any, Union

<<<<<<< HEAD
from zenml.config.source import Source
=======
from zenml.client import Client
>>>>>>> 873134e3
from zenml.constants import MODEL_METADATA_YAML_FILE_NAME
from zenml.enums import StackComponentType
from zenml.io import fileio
from zenml.logger import get_logger
from zenml.materializers.base_materializer import BaseMaterializer
<<<<<<< HEAD
from zenml.utils import source_utils_v2
=======
from zenml.stack import StackComponent
from zenml.utils import source_utils
>>>>>>> 873134e3
from zenml.utils.yaml_utils import read_yaml, write_yaml

if TYPE_CHECKING:
    from zenml.models import ArtifactResponseModel

logger = get_logger(__name__)

METADATA_DATATYPE = "datatype"
METADATA_MATERIALIZER = "materializer"


def save_model_metadata(model_artifact: "ArtifactResponseModel") -> str:
    """Save a zenml model artifact metadata to a YAML file.

    This function is used to extract and save information from a zenml model artifact
    such as the model type and materializer. The extracted information will be
    the key to loading the model into memory in the inference environment.

    datatype: the model type. This is the path to the model class.
    materializer: the materializer class. This is the path to the materializer class.

    Args:
        model_artifact: the artifact to extract the metadata from.

    Returns:
        The path to the temporary file where the model metadata is saved
    """
    metadata = dict()
    metadata[METADATA_DATATYPE] = model_artifact.data_type
    metadata[METADATA_MATERIALIZER] = model_artifact.materializer

    with tempfile.NamedTemporaryFile(
        mode="w", suffix=".yaml", delete=False
    ) as f:
        write_yaml(f.name, metadata)
    return f.name


def load_model_from_metadata(model_uri: str) -> Any:
    """Load a zenml model artifact from a json file.

    This function is used to load information from a Yaml file that was created
    by the save_model_metadata function. The information in the Yaml file is
    used to load the model into memory in the inference environment.

    Args:
        model_uri: the artifact to extract the metadata from.

    Returns:
        The ML model object loaded into memory.
    """
    # Load the model from its metadata
    with fileio.open(
        os.path.join(model_uri, MODEL_METADATA_YAML_FILE_NAME), "r"
    ) as f:
        metadata = read_yaml(f.name)
    data_type = metadata[METADATA_DATATYPE]
    materializer = metadata[METADATA_MATERIALIZER]
    model = _load_artifact(
        materializer=materializer, data_type=data_type, uri=model_uri
    )

    # Switch to eval mode if the model is a torch model
    try:
        import torch.nn as nn

        if isinstance(model, nn.Module):
            model.eval()
    except ImportError:
        pass

    return model


def load_artifact(artifact: "ArtifactResponseModel") -> Any:
    """Load the given artifact into memory.

    Args:
        artifact: The artifact to load.

    Returns:
        The artifact loaded into memory.
    """
    artifact_store_loaded = False
    if artifact.artifact_store_id:
        try:
            artifact_store_model = Client().get_stack_component(
                component_type=StackComponentType.ARTIFACT_STORE,
                name_id_or_prefix=artifact.artifact_store_id,
            )
            _ = StackComponent.from_model(artifact_store_model)
            artifact_store_loaded = True
        except KeyError:
            pass

    if not artifact_store_loaded:
        logger.warning(
            "Unable to restore artifact store while trying to load artifact "
            "`%s`. If this artifact is stored in a remote artifact store, "
            "this might lead to issues when trying to load the artifact.",
            artifact.id,
        )

    return _load_artifact(
        materializer=artifact.materializer,
        data_type=artifact.data_type,
        uri=artifact.uri,
    )


def _load_artifact(
    materializer: Union[Source, str],
    data_type: Union[Source, str],
    uri: str,
) -> Any:
    """Load an artifact using the given materializer.

    Args:
        materializer: The source of the materializer class to use.
        data_type: The source of the artifact data type.
        uri: The uri of the artifact.

    Returns:
        The artifact loaded into memory.

    Raises:
        ModuleNotFoundError: If the materializer or data type cannot be found.
    """
    # Resolve the materializer class
    try:
        materializer_class = source_utils_v2.load(materializer)
    except (ModuleNotFoundError, AttributeError) as e:
        logger.error(
            f"ZenML cannot locate and import the materializer module "
            f"'{materializer}' which was used to write this artifact."
        )
        raise ModuleNotFoundError(e) from e

    # Resolve the artifact class
    try:
        artifact_class = source_utils_v2.load(data_type)
    except (ModuleNotFoundError, AttributeError) as e:
        logger.error(
            f"ZenML cannot locate and import the data type of this "
            f"artifact '{data_type}'."
        )
        raise ModuleNotFoundError(e) from e

    # Load the artifact
    logger.debug(
        "Using '%s' to load artifact of type '%s' from '%s'.",
        materializer_class.__qualname__,
        artifact_class.__qualname__,
        uri,
    )
    materializer_object: BaseMaterializer = materializer_class(uri)
    artifact = materializer_object.load(artifact_class)
    logger.debug("Artifact loaded successfully.")

    return artifact<|MERGE_RESOLUTION|>--- conflicted
+++ resolved
@@ -17,22 +17,15 @@
 import tempfile
 from typing import TYPE_CHECKING, Any, Union
 
-<<<<<<< HEAD
+from zenml.client import Client
 from zenml.config.source import Source
-=======
-from zenml.client import Client
->>>>>>> 873134e3
 from zenml.constants import MODEL_METADATA_YAML_FILE_NAME
 from zenml.enums import StackComponentType
 from zenml.io import fileio
 from zenml.logger import get_logger
 from zenml.materializers.base_materializer import BaseMaterializer
-<<<<<<< HEAD
+from zenml.stack import StackComponent
 from zenml.utils import source_utils_v2
-=======
-from zenml.stack import StackComponent
-from zenml.utils import source_utils
->>>>>>> 873134e3
 from zenml.utils.yaml_utils import read_yaml, write_yaml
 
 if TYPE_CHECKING:
