#  Copyright (c) ZenML GmbH 2021. All Rights Reserved.
#
#  Licensed under the Apache License, Version 2.0 (the "License");
#  you may not use this file except in compliance with the License.
#  You may obtain a copy of the License at:
#
#       http://www.apache.org/licenses/LICENSE-2.0
#
#  Unless required by applicable law or agreed to in writing, software
#  distributed under the License is distributed on an "AS IS" BASIS,
#  WITHOUT WARRANTIES OR CONDITIONS OF ANY KIND, either express
#  or implied. See the License for the specific language governing
#  permissions and limitations under the License.

import time
from typing import TYPE_CHECKING, List, Optional, Tuple

import click

from zenml.cli import utils as cli_utils
from zenml.cli.cli import cli
from zenml.core.repo import Repository

if TYPE_CHECKING:
    from zenml.orchestrators.base_orchestrator import BaseOrchestrator


@cli_utils.activate_integrations
def _get_orchestrator(
    orchestrator_name: Optional[str] = None,
) -> Tuple["BaseOrchestrator", str]:
    """Gets an orchestrator for a given name.

    Args:
        orchestrator_name: Name of the orchestrator to get. If `None`, the
            orchestrator of the active stack gets returned.

    Returns:
        A tuple containing the orchestrator and its name.

    Raises:
        DoesNotExistException: If no orchestrator for the name exists.
    """
    if not orchestrator_name:
        active_stack = Repository().get_active_stack()
        orchestrator_name = active_stack.orchestrator_name
        cli_utils.declare(
            f"No orchestrator name given, using `{orchestrator_name}` "
            f"from active stack."
        )

    service = Repository().get_service()
    return service.get_orchestrator(orchestrator_name), orchestrator_name


@cli.group()
def orchestrator() -> None:
    """Utilities for orchestrator"""


@orchestrator.command("get")
def get_active_orchestrator() -> None:
    """Gets the orchestrator of the active stack."""
    orchestrator_name = Repository().get_active_stack().orchestrator_name
    cli_utils.declare(f"Active orchestrator: {orchestrator_name}")


@orchestrator.command(
    "register", context_settings=dict(ignore_unknown_options=True)
)
@click.argument("orchestrator_name", type=str)
@click.argument("orchestrator_type", type=str)
@click.argument("args", nargs=-1, type=click.UNPROCESSED)
@cli_utils.activate_integrations
def register_orchestrator(
    orchestrator_name: str, orchestrator_type: str, args: List[str]
) -> None:
    """Register an orchestrator."""

    try:
        parsed_args = cli_utils.parse_unknown_options(args)
    except AssertionError as e:
        cli_utils.error(str(e))
        return

    repo: Repository = Repository()
    # TODO [ENG-186]: Remove when we rework the registry logic
    from zenml.core.component_factory import orchestrator_store_factory
<<<<<<< HEAD
    from zenml.integrations.registry import integration_registry

    integration_registry.activate_integrations()
=======
>>>>>>> b537d5a7

    comp = orchestrator_store_factory.get_single_component(orchestrator_type)
    orchestrator_ = comp(**parsed_args)
    service = repo.get_service()
    service.register_orchestrator(orchestrator_name, orchestrator_)
    cli_utils.declare(
        f"Orchestrator `{orchestrator_name}` successfully registered!"
    )


@orchestrator.command("list")
def list_orchestrators() -> None:
    """List all available orchestrators from service."""
    service = Repository().get_service()
    cli_utils.title("Orchestrators:")
    cli_utils.echo_component_list(service.orchestrators)


@orchestrator.command("delete")
@click.argument("orchestrator_name", type=str)
def delete_orchestrator(orchestrator_name: str) -> None:
    """Delete an orchestrator."""
    service = Repository().get_service()
    service.delete_orchestrator(orchestrator_name)
    cli_utils.declare(f"Deleted orchestrator: `{orchestrator_name}`")


@orchestrator.command("up")
@click.argument("orchestrator_name", type=str, required=False)
def up_orchestrator(orchestrator_name: Optional[str] = None) -> None:
    """Provisions resources for the orchestrator"""
    orchestrator_, orchestrator_name = _get_orchestrator(orchestrator_name)

    cli_utils.declare(
        f"Bootstrapping resources for orchestrator: `{orchestrator_name}`. "
        f"This might take a few seconds..."
    )
    orchestrator_.up()
    cli_utils.declare(f"Orchestrator: `{orchestrator_name}` is up.")


@orchestrator.command("down")
@click.argument("orchestrator_name", type=str, required=False)
def down_orchestrator(orchestrator_name: Optional[str] = None) -> None:
    """Tears down resources for the orchestrator"""
    orchestrator_, orchestrator_name = _get_orchestrator(orchestrator_name)

    cli_utils.declare(
        f"Tearing down resources for orchestrator: `{orchestrator_name}`."
    )
    orchestrator_.down()
    cli_utils.declare(
        f"Orchestrator: `{orchestrator_name}` resources are now torn down."
    )


@orchestrator.command("monitor")
@click.argument("orchestrator_name", type=str, required=False)
def monitor_orchestrator(orchestrator_name: Optional[str] = None) -> None:
    """Monitor a running orchestrator."""
    orchestrator_, orchestrator_name = _get_orchestrator(orchestrator_name)
    if not orchestrator_.is_running:
        cli_utils.warning(
            f"Can't monitor orchestrator '{orchestrator_name}' "
            f"because it isn't running."
        )
        return

    if not orchestrator_.log_file:
        cli_utils.warning(f"Can't monitor orchestrator '{orchestrator_name}'.")
        return

    cli_utils.declare(
        f"Monitoring orchestrator '{orchestrator_name}', press CTRL+C to stop."
    )
    try:
        with open(orchestrator_.log_file, "r") as log_file:
            # seek to the end of the file
            log_file.seek(0, 2)

            while True:
                line = log_file.readline()
                if not line:
                    time.sleep(0.1)
                    continue
                line = line.rstrip("\n")
                click.echo(line)
    except KeyboardInterrupt:
        cli_utils.declare(
            f"Stopped monitoring orchestrator '{orchestrator_name}'."
        )<|MERGE_RESOLUTION|>--- conflicted
+++ resolved
@@ -86,12 +86,6 @@
     repo: Repository = Repository()
     # TODO [ENG-186]: Remove when we rework the registry logic
     from zenml.core.component_factory import orchestrator_store_factory
-<<<<<<< HEAD
-    from zenml.integrations.registry import integration_registry
-
-    integration_registry.activate_integrations()
-=======
->>>>>>> b537d5a7
 
     comp = orchestrator_store_factory.get_single_component(orchestrator_type)
     orchestrator_ = comp(**parsed_args)
