#  Copyright (c) ZenML GmbH 2020. All Rights Reserved.
#
#  Licensed under the Apache License, Version 2.0 (the "License");
#  you may not use this file except in compliance with the License.
#  You may obtain a copy of the License at:
#
#       https://www.apache.org/licenses/LICENSE-2.0
#
#  Unless required by applicable law or agreed to in writing, software
#  distributed under the License is distributed on an "AS IS" BASIS,
#  WITHOUT WARRANTIES OR CONDITIONS OF ANY KIND, either express
#  or implied. See the License for the specific language governing
#  permissions and limitations under the License.
"""CLI functionality to interact with pipelines."""


import click

from zenml.cli.cli import TagGroup, cli
from zenml.enums import CliCategories
from zenml.logger import get_logger
from zenml.pipelines.run_pipeline import run_pipeline

logger = get_logger(__name__)


@cli.group(cls=TagGroup, tag=CliCategories.MANAGEMENT_TOOLS)
def pipeline() -> None:
    """Run pipelines."""


@pipeline.command("run", help="Run a pipeline with the given configuration.")
@click.option(
    "--config",
    "-c",
    "config_path",
    type=click.Path(exists=True, dir_okay=False),
    required=True,
)
@click.argument("python_file")
def cli_pipeline_run(python_file: str, config_path: str) -> None:
<<<<<<< HEAD
    run_pipeline(python_file=python_file, config_path=config_path)

=======
    """Runs pipeline specified by the given config YAML object.

    Args:
        python_file: Path to the python file that defines the pipeline.
        config_path: Path to configuration YAML file.
    """
    run_pipeline(python_file=python_file, config_path=config_path)
>>>>>>> 1b32b703
<|MERGE_RESOLUTION|>--- conflicted
+++ resolved
@@ -39,15 +39,10 @@
 )
 @click.argument("python_file")
 def cli_pipeline_run(python_file: str, config_path: str) -> None:
-<<<<<<< HEAD
-    run_pipeline(python_file=python_file, config_path=config_path)
-
-=======
     """Runs pipeline specified by the given config YAML object.
 
     Args:
         python_file: Path to the python file that defines the pipeline.
         config_path: Path to configuration YAML file.
     """
-    run_pipeline(python_file=python_file, config_path=config_path)
->>>>>>> 1b32b703
+    run_pipeline(python_file=python_file, config_path=config_path)