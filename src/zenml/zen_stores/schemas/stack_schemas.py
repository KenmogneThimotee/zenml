--- conflicted
+++ resolved
@@ -19,16 +19,11 @@
 
 from sqlmodel import Relationship, SQLModel
 
-<<<<<<< HEAD
-from zenml.models import HydratedStackModel, StackModel
-from zenml.zen_stores.schemas.base_schemas import SharableSchema
-=======
 from zenml.models import StackResponseModel
 from zenml.zen_stores.schemas.base_schemas import ShareableSchema
 from zenml.zen_stores.schemas.project_schemas import ProjectSchema
 from zenml.zen_stores.schemas.schema_utils import build_foreign_key_field
 from zenml.zen_stores.schemas.user_schemas import UserSchema
->>>>>>> ad7c8a49
 
 if TYPE_CHECKING:
     from zenml.zen_stores.schemas import (
@@ -66,13 +61,6 @@
     )
 
 
-<<<<<<< HEAD
-class StackSchema(SharableSchema, table=True):
-    """SQL Model for stacks."""
-
-    project_id: UUID = Field(
-        sa_column=Column(ForeignKey("projectschema.id", ondelete="CASCADE"))
-=======
 class StackSchema(ShareableSchema, table=True):
     """SQL Model for stacks."""
 
@@ -85,7 +73,6 @@
         target_column="id",
         ondelete="CASCADE",
         nullable=False,
->>>>>>> ad7c8a49
     )
     project: "ProjectSchema" = Relationship(back_populates="stacks")
 
