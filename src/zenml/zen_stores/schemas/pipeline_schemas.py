#  Copyright (c) ZenML GmbH 2022. All Rights Reserved.
#
#  Licensed under the Apache License, Version 2.0 (the "License");
#  you may not use this file except in compliance with the License.
#  You may obtain a copy of the License at:
#
#       https://www.apache.org/licenses/LICENSE-2.0
#
#  Unless required by applicable law or agreed to in writing, software
#  distributed under the License is distributed on an "AS IS" BASIS,
#  WITHOUT WARRANTIES OR CONDITIONS OF ANY KIND, either express
#  or implied. See the License for the specific language governing
#  permissions and limitations under the License.
"""SQL Model Implementations for Pipelines and Pipeline Runs."""

from datetime import datetime
from typing import TYPE_CHECKING, List, Optional
from uuid import UUID

from sqlalchemy import TEXT, Column
from sqlmodel import Field, Relationship

from zenml.config.pipeline_configurations import PipelineSpec
from zenml.models.pipeline_models import (
    PipelineRequestModel,
    PipelineResponseModel,
    PipelineUpdateModel,
)
from zenml.zen_stores.schemas.base_schemas import NamedSchema
from zenml.zen_stores.schemas.schema_utils import build_foreign_key_field
from zenml.zen_stores.schemas.user_schemas import UserSchema
from zenml.zen_stores.schemas.workspace_schemas import WorkspaceSchema

if TYPE_CHECKING:
    from zenml.zen_stores.schemas.pipeline_run_schemas import PipelineRunSchema
    from zenml.zen_stores.schemas.schedule_schema import ScheduleSchema


class PipelineSchema(NamedSchema, table=True):
    """SQL Model for pipelines."""

    __tablename__ = "pipeline"

    version: str
    version_hash: str

    docstring: Optional[str] = Field(sa_column=Column(TEXT, nullable=True))
    spec: str = Field(sa_column=Column(TEXT, nullable=False))

    workspace_id: UUID = build_foreign_key_field(
        source=__tablename__,
        target=WorkspaceSchema.__tablename__,
        source_column="workspace_id",
        target_column="id",
        ondelete="CASCADE",
        nullable=False,
    )
    workspace: "WorkspaceSchema" = Relationship(back_populates="pipelines")

    user_id: Optional[UUID] = build_foreign_key_field(
        source=__tablename__,
        target=UserSchema.__tablename__,
        source_column="user_id",
        target_column="id",
        ondelete="SET NULL",
        nullable=True,
    )

    user: Optional["UserSchema"] = Relationship(back_populates="pipelines")

    schedules: List["ScheduleSchema"] = Relationship(
        back_populates="pipeline",
    )
    runs: List["PipelineRunSchema"] = Relationship(
        back_populates="pipeline", sa_relationship_kwargs={"cascade": "delete"}
    )

    @classmethod
    def from_request(
        cls,
        pipeline_request: "PipelineRequestModel",
    ) -> "PipelineSchema":
        """Convert an `PipelineRequestModel` to an `PipelineSchema`.

        Args:
            pipeline_request: The request model to convert.

        Returns:
            The converted schema.
        """
        return cls(
            name=pipeline_request.name,
            version=pipeline_request.version,
            version_hash=pipeline_request.version_hash,
            project_id=pipeline_request.project,
            user_id=pipeline_request.user,
            docstring=pipeline_request.docstring,
            spec=pipeline_request.spec.json(sort_keys=True),
        )

    def to_model(
        self,
        _block_recursion: bool = False,
        last_x_runs: int = 3,
    ) -> "PipelineResponseModel":
        """Convert a `PipelineSchema` to a `PipelineModel`.

        Args:
            _block_recursion: Don't recursively fill attributes
            last_x_runs: How many runs to use for the execution status

        Returns:
            The created PipelineModel.
        """
        x_runs = self.runs[:last_x_runs]
        status_last_x_runs = []
        for run in x_runs:
            status_last_x_runs.append(run.status)
        if _block_recursion:
            return PipelineResponseModel(
                id=self.id,
                name=self.name,
<<<<<<< HEAD
                version=self.version,
                version_hash=self.version_hash,
                project=self.project.to_model(),
=======
                workspace=self.workspace.to_model(),
>>>>>>> 66358737
                user=self.user.to_model(True) if self.user else None,
                docstring=self.docstring,
                spec=PipelineSpec.parse_raw(self.spec),
                created=self.created,
                updated=self.updated,
            )
        else:
            return PipelineResponseModel(
                id=self.id,
                name=self.name,
<<<<<<< HEAD
                version=self.version,
                version_hash=self.version_hash,
                project=self.project.to_model(),
=======
                workspace=self.workspace.to_model(),
>>>>>>> 66358737
                user=self.user.to_model(True) if self.user else None,
                runs=[r.to_model(_block_recursion=True) for r in x_runs],
                docstring=self.docstring,
                spec=PipelineSpec.parse_raw(self.spec),
                created=self.created,
                updated=self.updated,
                status=status_last_x_runs,
            )

    def update(
        self, pipeline_update: "PipelineUpdateModel"
    ) -> "PipelineSchema":
        """Update a `PipelineSchema` with a `PipelineUpdateModel`.

        Args:
            pipeline_update: The update model.

        Returns:
            The updated `PipelineSchema`.
        """
        if pipeline_update.name:
            self.name = pipeline_update.name

        if pipeline_update.docstring:
            self.docstring = pipeline_update.docstring

        if pipeline_update.spec:
            self.spec = pipeline_update.spec.json(sort_keys=True)

        self.updated = datetime.utcnow()
        return self<|MERGE_RESOLUTION|>--- conflicted
+++ resolved
@@ -92,7 +92,7 @@
             name=pipeline_request.name,
             version=pipeline_request.version,
             version_hash=pipeline_request.version_hash,
-            project_id=pipeline_request.project,
+            workspace_id=pipeline_request.workspace,
             user_id=pipeline_request.user,
             docstring=pipeline_request.docstring,
             spec=pipeline_request.spec.json(sort_keys=True),
@@ -120,13 +120,9 @@
             return PipelineResponseModel(
                 id=self.id,
                 name=self.name,
-<<<<<<< HEAD
                 version=self.version,
                 version_hash=self.version_hash,
-                project=self.project.to_model(),
-=======
                 workspace=self.workspace.to_model(),
->>>>>>> 66358737
                 user=self.user.to_model(True) if self.user else None,
                 docstring=self.docstring,
                 spec=PipelineSpec.parse_raw(self.spec),
@@ -137,13 +133,9 @@
             return PipelineResponseModel(
                 id=self.id,
                 name=self.name,
-<<<<<<< HEAD
                 version=self.version,
                 version_hash=self.version_hash,
-                project=self.project.to_model(),
-=======
                 workspace=self.workspace.to_model(),
->>>>>>> 66358737
                 user=self.user.to_model(True) if self.user else None,
                 runs=[r.to_model(_block_recursion=True) for r in x_runs],
                 docstring=self.docstring,
