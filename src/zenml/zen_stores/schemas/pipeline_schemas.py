--- conflicted
+++ resolved
@@ -21,18 +21,11 @@
 from sqlmodel import Field, Relationship
 
 from zenml.config.pipeline_configurations import PipelineSpec
-<<<<<<< HEAD
-from zenml.enums import ArtifactType, ExecutionStatus
-from zenml.models import PipelineModel, PipelineRunModel
-from zenml.models.pipeline_models import ArtifactModel, StepRunModel
-from zenml.zen_stores.schemas.base_schemas import NamedSchema
-=======
 from zenml.models.pipeline_models import PipelineResponseModel
 from zenml.zen_stores.schemas.base_schemas import NamedSchema
 from zenml.zen_stores.schemas.project_schemas import ProjectSchema
 from zenml.zen_stores.schemas.schema_utils import build_foreign_key_field
 from zenml.zen_stores.schemas.user_schemas import UserSchema
->>>>>>> ad7c8a49
 
 if TYPE_CHECKING:
     from zenml.models import PipelineUpdateModel
@@ -42,10 +35,6 @@
 class PipelineSchema(NamedSchema, table=True):
     """SQL Model for pipelines."""
 
-<<<<<<< HEAD
-    project_id: UUID = Field(
-        sa_column=Column(ForeignKey("projectschema.id", ondelete="CASCADE"))
-=======
     docstring: Optional[str] = Field(sa_column=Column(TEXT, nullable=True))
     spec: str = Field(sa_column=Column(TEXT, nullable=False))
 
@@ -58,7 +47,6 @@
         target_column="id",
         ondelete="CASCADE",
         nullable=False,
->>>>>>> ad7c8a49
     )
     project: "ProjectSchema" = Relationship(back_populates="pipelines")
 
@@ -71,227 +59,13 @@
         nullable=True,
     )
 
-<<<<<<< HEAD
-=======
     user: "UserSchema" = Relationship(back_populates="pipelines")
 
->>>>>>> ad7c8a49
     runs: List["PipelineRunSchema"] = Relationship(
         back_populates="pipeline",
         sa_relationship_kwargs={"order_by": "desc(PipelineRunSchema.created)"},
     )
 
-<<<<<<< HEAD
-    @classmethod
-    def from_create_model(cls, pipeline: PipelineModel) -> "PipelineSchema":
-        """Create a `PipelineSchema` from a `PipelineModel`.
-
-        Args:
-            pipeline: The `PipelineModel` to create the schema from.
-
-        Returns:
-            The created `PipelineSchema`.
-        """
-        return cls(
-            id=pipeline.id,
-            name=pipeline.name,
-            project_id=pipeline.project,
-            user_id=pipeline.user,
-            docstring=pipeline.docstring,
-            spec=pipeline.spec.json(sort_keys=True),
-        )
-
-    def from_update_model(self, model: PipelineModel) -> "PipelineSchema":
-        """Update a `PipelineSchema` from a PipelineModel.
-
-        Args:
-            model: The `PipelineModel` to update the schema from.
-
-        Returns:
-            The updated `PipelineSchema`.
-        """
-        self.name = model.name
-        self.updated = datetime.now()
-        self.docstring = model.docstring
-        self.spec = model.spec.json(sort_keys=True)
-        return self
-
-    def to_model(self) -> "PipelineModel":
-        """Convert a `PipelineSchema` to a `PipelineModel`.
-
-        Returns:
-            The created PipelineModel.
-        """
-        return PipelineModel(
-            id=self.id,
-            name=self.name,
-            project=self.project_id,
-            user=self.user_id,
-            docstring=self.docstring,
-            spec=PipelineSpec.parse_raw(self.spec),
-            created=self.created,
-            updated=self.updated,
-        )
-
-
-class PipelineRunSchema(NamedSchema, table=True):
-    """SQL Model for pipeline runs."""
-
-    project_id: UUID = Field(
-        sa_column=Column(ForeignKey("projectschema.id", ondelete="CASCADE"))
-    )
-    project: "ProjectSchema" = Relationship(back_populates="runs")
-
-    user_id: UUID = Field(
-        nullable=False,
-        sa_column=Column(ForeignKey("userschema.id", ondelete="CASCADE")),
-    )
-    user: "UserSchema" = Relationship(back_populates="runs")
-
-    stack_id: Optional[UUID] = Field(
-        nullable=True,
-        sa_column=Column(ForeignKey("stackschema.id", ondelete="SET NULL")),
-    )
-    stack: "StackSchema" = Relationship(back_populates="runs")
-
-    pipeline_id: Optional[UUID] = Field(
-        nullable=True,
-        sa_column=Column(ForeignKey("pipelineschema.id", ondelete="SET NULL")),
-    )
-    pipeline: PipelineSchema = Relationship(back_populates="runs")
-
-    orchestrator_run_id: Optional[str] = Field(nullable=True)
-
-    status: ExecutionStatus
-    pipeline_configuration: str = Field(max_length=4096)
-    num_steps: int
-    zenml_version: str
-    git_sha: Optional[str] = Field(nullable=True)
-
-    mlmd_id: Optional[int] = Field(default=None, nullable=True)
-
-    @classmethod
-    def from_create_model(
-        cls,
-        run: PipelineRunModel,
-        pipeline: Optional[PipelineSchema] = None,
-    ) -> "PipelineRunSchema":
-        """Create a `PipelineRunSchema` from a `PipelineRunModel`.
-
-        Args:
-            run: The `PipelineRunModel` to create the schema from.
-            pipeline: The `PipelineSchema` to link to the run.
-
-        Returns:
-            The created `PipelineRunSchema`.
-        """
-        return cls(
-            id=run.id,
-            name=run.name,
-            orchestrator_run_id=run.orchestrator_run_id,
-            stack_id=run.stack_id,
-            project_id=run.project,
-            user_id=run.user,
-            pipeline_id=run.pipeline_id,
-            status=run.status,
-            pipeline_configuration=json.dumps(run.pipeline_configuration),
-            num_steps=run.num_steps,
-            git_sha=run.git_sha,
-            zenml_version=run.zenml_version,
-            pipeline=pipeline,
-            mlmd_id=run.mlmd_id,
-        )
-
-    def from_update_model(self, model: PipelineRunModel) -> "PipelineRunSchema":
-        """Update a `PipelineRunSchema` from a `PipelineRunModel`.
-
-        Args:
-            model: The `PipelineRunModel` to update the schema from.
-
-        Returns:
-            The updated `PipelineRunSchema`.
-        """
-        self.mlmd_id = model.mlmd_id
-        self.status = model.status
-        self.updated = datetime.now()
-        return self
-
-    def to_model(self) -> PipelineRunModel:
-        """Convert a `PipelineRunSchema` to a `PipelineRunModel`.
-
-        Returns:
-            The created `PipelineRunModel`.
-        """
-        return PipelineRunModel(
-            id=self.id,
-            name=self.name,
-            orchestrator_run_id=self.orchestrator_run_id,
-            stack_id=self.stack_id,
-            project=self.project_id,
-            user=self.user_id,
-            pipeline_id=self.pipeline_id,
-            status=self.status,
-            pipeline_configuration=json.loads(self.pipeline_configuration),
-            num_steps=self.num_steps,
-            git_sha=self.git_sha,
-            zenml_version=self.zenml_version,
-            mlmd_id=self.mlmd_id,
-            created=self.created,
-            updated=self.updated,
-        )
-
-
-class StepRunSchema(NamedSchema, table=True):
-    """SQL Model for steps of pipeline runs."""
-
-    pipeline_run_id: UUID = Field(foreign_key="pipelinerunschema.id")
-
-    status: ExecutionStatus
-    entrypoint_name: str
-    parameters: str = Field(max_length=4096)
-    step_configuration: str = Field(max_length=4096)
-    docstring: Optional[str] = Field(max_length=4096, nullable=True)
-
-    mlmd_id: Optional[int] = Field(default=None, nullable=True)
-
-    @classmethod
-    def from_create_model(cls, model: StepRunModel) -> "StepRunSchema":
-        """Create a `StepRunSchema` from a `StepRunModel`.
-
-        Args:
-            model: The `StepRunModel` to create the schema from.
-
-        Returns:
-            The created `StepRunSchema`.
-
-        """
-        return cls(
-            id=model.id,
-            name=model.name,
-            pipeline_run_id=model.pipeline_run_id,
-            status=model.status,
-            entrypoint_name=model.entrypoint_name,
-            parameters=json.dumps(model.parameters),
-            step_configuration=json.dumps(model.step_configuration),
-            docstring=model.docstring,
-            mlmd_id=model.mlmd_id,
-        )
-
-    def from_update_model(self, model: StepRunModel) -> "StepRunSchema":
-        """Update a `StepRunSchema` from a `StepRunModel`.
-
-        Args:
-            model: The `StepRunModel` to update the schema from.
-
-        Returns:
-            The updated `StepRunSchema`.
-        """
-        self.status = model.status
-        self.updated = datetime.now()
-        return self
-
-=======
->>>>>>> ad7c8a49
     def to_model(
         self,
         _block_recursion: bool = False,
