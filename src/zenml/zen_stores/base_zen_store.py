#  Copyright (c) ZenML GmbH 2022. All Rights Reserved.
#
#  Licensed under the Apache License, Version 2.0 (the "License");
#  you may not use this file except in compliance with the License.
#  You may obtain a copy of the License at:
#
#       https://www.apache.org/licenses/LICENSE-2.0
#
#  Unless required by applicable law or agreed to in writing, software
#  distributed under the License is distributed on an "AS IS" BASIS,
#  WITHOUT WARRANTIES OR CONDITIONS OF ANY KIND, either express
#  or implied. See the License for the specific language governing
#  permissions and limitations under the License.
"""Base Zen Store implementation."""
import base64
import json
import os
from abc import abstractmethod
from pathlib import Path, PurePath
from typing import Any, ClassVar, Dict, List, Optional, Tuple, Type, Union
from uuid import UUID

from ml_metadata.proto import metadata_store_pb2
from pydantic import BaseModel

from zenml.config.store_config import StoreConfiguration
from zenml.enums import ExecutionStatus, StackComponentType, StoreType
from zenml.logger import get_logger
from zenml.models import ComponentModel, FlavorModel, StackModel
from zenml.models.code_models import CodeRepositoryModel
from zenml.models.pipeline_models import (
    PipelineModel,
    PipelineRunModel,
    StepModel,
)
from zenml.models.user_management_models import (
    ProjectModel,
    RoleModel,
    TeamModel,
    UserModel,
)
from zenml.post_execution import ArtifactView
from zenml.utils import io_utils
from zenml.utils.analytics_utils import AnalyticsEvent, track_event

logger = get_logger(__name__)

DEFAULT_USERNAME = "default"
DEFAULT_PROJECT_NAME = "default"
DEFAULT_STACK_NAME = "default"


class BaseZenStore(BaseModel):
    """Base class for accessing and persisting ZenML core objects.

    Attributes:
        config: The configuration of the store.
        track_analytics: Only send analytics if set to `True`.
    """

    config: StoreConfiguration
    track_analytics: bool = True

    TYPE: ClassVar[StoreType]
    CONFIG_TYPE: ClassVar[Type[StoreConfiguration]]

    def __init__(
        self,
        skip_default_registrations: bool = False,
        **kwargs: Any,
    ) -> None:
        """Create and initialize a store.

        Args:
            skip_default_registrations: If `True`, the creation of the default
                stack and user in the store will be skipped.
            **kwargs: Additional keyword arguments to pass to the Pydantic
                constructor.

        Raises:
            RuntimeError: If the store cannot be initialized.
        """
        super().__init__(**kwargs)

        try:
            self._initialize()
        except Exception as e:
            raise RuntimeError(
                f"Error initializing {self.type.value} store with URL "
                f"'{self.url}': {str(e)}"
            ) from e

        if not skip_default_registrations:
            self._initialize_database()

    @staticmethod
    def get_store_class(type: StoreType) -> Type["BaseZenStore"]:
        """Returns the class of the given store type.

        Args:
            type: The type of the store to get the class for.

        Returns:
            The class of the given store type or None if the type is unknown.

        Raises:
            TypeError: If the store type is unsupported.
        """
        from zenml.zen_stores.sql_zen_store import SqlZenStore

        # from zenml.zen_stores.rest_zen_store import RestZenStore

        store_class = {
            StoreType.SQL: SqlZenStore,
            # StoreType.REST: RestZenStore,
        }.get(type)

        if store_class is None:
            raise TypeError(
                f"No store implementation found for store type "
                f"`{type.value}`."
            )

        return store_class

    @staticmethod
    def create_store(
        config: StoreConfiguration,
        skip_default_registrations: bool = False,
        **kwargs: Any,
    ) -> "BaseZenStore":
        """Create and initialize a store from a store configuration.

        Args:
            config: The store configuration to use.
            skip_default_registrations: If `True`, the creation of the default
                stack and user in the store will be skipped.
            **kwargs: Additional keyword arguments to pass to the store class

        Returns:
            The initialized store.
        """
        logger.debug(f"Creating store with config '{config}'...")
        store_class = BaseZenStore.get_store_class(config.type)
        store = store_class(
            config=config,
            skip_default_registrations=skip_default_registrations,
        )
        return store

    @staticmethod
    def get_default_store_config(path: str) -> StoreConfiguration:
        """Get the default store configuration.

        The default store is a SQLite store that saves the DB contents on the
        local filesystem.

        Args:
            path: The local path where the store DB will be stored.

        Returns:
            The default store configuration.
        """
        from zenml.zen_stores.sql_zen_store import (
            SqlZenStore,
            SqlZenStoreConfiguration,
        )

        config = SqlZenStoreConfiguration(
            type=StoreType.SQL, url=SqlZenStore.get_local_url(path)
        )
        return config

    def _initialize_database(self) -> None:
        """Initialize the database on first use."""
        self.create_default_user()
        self.create_default_project()
        if self.stacks_empty:
            logger.info("Initializing database...")
            self.register_default_stack()

    @property
    def default_user_id(self) -> UUID:
        """Get the ID of the default user, or None if it doesn't exist."""
        try:
            return self.get_user(DEFAULT_USERNAME).id
        except KeyError:
            return None

    @property
<<<<<<< HEAD
    def default_project_id(self) -> UUID:  # TODO: can this be done cleaner?
=======
    def default_project_id(self) -> str:
>>>>>>> cb6c1140
        """Get the ID of the default project, or None if it doesn't exist."""
        try:
            return self.get_project(DEFAULT_PROJECT_NAME).id
        except KeyError:
            return None

    def create_default_user(self) -> None:
        """Creates a default user."""
        if not self.default_user_id:
            self._track_event(AnalyticsEvent.CREATED_DEFAULT_USER)
            self._create_user(UserModel(name=DEFAULT_USERNAME))

    def create_default_project(self) -> None:
        """Creates a default project."""
        if not self.default_project_id:
            self._track_event(AnalyticsEvent.CREATED_DEFAULT_PROJECT)
            self._create_project(ProjectModel(name=DEFAULT_PROJECT_NAME))

    def register_default_stack(self) -> None:
        """Populates the store with the default Stack.

        The default stack contains a local orchestrator and a local artifact
        store.
        """
        from zenml.config.global_config import GlobalConfiguration

        orchestrator_config = {}
        encoded_orchestrator_config = base64.urlsafe_b64encode(
            json.dumps(orchestrator_config).encode()
        )
        # Register the default orchestrator
        # try:
        orchestrator = self.register_stack_component(
            user_id=self.default_user_id,
            project_id=self.default_project_id,
            component=ComponentModel(
                name="default",
                type=StackComponentType.ORCHESTRATOR,
                flavor_name="default",
                configuration=encoded_orchestrator_config,
            ),
        )
        # except StackComponentExistsError:
        #     logger.warning("Default Orchestrator exists already, "
        #                    "skipping creation ...")

        # Register the default artifact store
        artifact_store_path = os.path.join(
            GlobalConfiguration().config_directory,
            "local_stores",
            "default_local_store",
        )
        io_utils.create_dir_recursive_if_not_exists(artifact_store_path)
        artifact_store_config = {"path": artifact_store_path}
        encoded_artifact_store_config = base64.urlsafe_b64encode(
            json.dumps(artifact_store_config).encode()
        )
        # try:
        artifact_store = self.register_stack_component(
            user_id=self.default_user_id,
            project_id=self.default_project_id,
            component=ComponentModel(
                name="default",
                type=StackComponentType.ARTIFACT_STORE,
                flavor_name="default",
                configuration=encoded_artifact_store_config,
            ),
        )
        # except StackComponentExistsError:
        #     logger.warning("Default Artifact Store exists already, "
        #                    "skipping creation ...")

        components = {c.type: c for c in [orchestrator, artifact_store]}
        # Register the default stack
        stack = StackModel(
            name="default", components=components, is_shared=True
        )
        self._register_stack(
            user_id=self.default_user_id,
            project_id=self.default_project_id,
            stack=stack,
        )
        self._track_event(
            AnalyticsEvent.REGISTERED_DEFAULT_STACK,
        )

    @property
    def stacks(self) -> List[StackModel]:
        """All stacks registered in this zen store.

        Returns:
            A list of all stacks registered in this zen store.
        """
        return self.list_stacks(project_id=self.default_project_id)

    @property
    def url(self) -> str:
        """The URL of the store.

        Returns:
            The URL of the store.
        """
        return self.config.url

    @property
    def type(self) -> StoreType:
        """The type of the store.

        Returns:
            The type of the store.
        """
        return self.TYPE

    # Static methods:

    @staticmethod
    @abstractmethod
    def get_path_from_url(url: str) -> Optional[Path]:
        """Get the path from a URL, if it points or is backed by a local file.

        Args:
            url: The URL to get the path from.

        Returns:
            The local path backed by the URL, or None if the URL is not backed
            by a local file or directory
        """

    @staticmethod
    @abstractmethod
    def get_local_url(path: str) -> str:
        """Get a local URL for a given local path.

        Args:
            path: the path string to build a URL out of.

        Returns:
            Url pointing to the path for the store type.
        """

    @staticmethod
    @abstractmethod
    def validate_url(url: str) -> str:
        """Check if the given url is valid.

        The implementation should raise a ValueError if the url is invalid.

        Args:
            url: The url to check.

        Returns:
            The modified url, if it is valid.
        """

    @classmethod
    @abstractmethod
    def copy_local_store(
        cls,
        config: StoreConfiguration,
        path: str,
        load_config_path: Optional[PurePath] = None,
    ) -> StoreConfiguration:
        """Copy a local store to a new location.

        Use this method to create a copy of a store database to a new location
        and return a new store configuration pointing to the database copy. This
        only applies to stores that use the local filesystem to store their
        data. Calling this method for remote stores simply returns the input
        store configuration unaltered.

        Args:
            config: The configuration of the store to copy.
            path: The new local path where the store DB will be copied.
            load_config_path: path that will be used to load the copied store
                database. This can be set to a value different from `path`
                if the local database copy will be loaded from a different
                environment, e.g. when the database is copied to a container
                image and loaded using a different absolute path. This will be
                reflected in the paths and URLs encoded in the copied store
                configuration.

        Returns:
            The store configuration of the copied store.
        """

    # Public Interface:

    # .--------.
    # | STACKS |
    # '--------'

    @property
    @abstractmethod
    def stacks_empty(self) -> bool:
        """Check if the store is empty (no stacks are configured).

        The implementation of this method should check if the store is empty
        without having to load all the stacks from the persistent storage.

        Returns:
            True if the store is empty, False otherwise.
        """

    # TODO: [ALEX] add filtering param(s)
    def list_stacks(
        self,
        project_id: str,
        user_id: Optional[UUID] = None,
        name: Optional[str] = None,
        is_shared: Optional[bool] = None,
    ) -> List[StackModel]:
        """List all stacks within the filter.

        Args:
            project_id: Id of the Project containing the stack components
            user_id: Optionally filter stack components by the owner
            name: Optionally filter stack component by name
            is_shared: Optionally filter out stack component by the `is_shared`
                       flag
        Returns:
            A list of all stacks.
        """
        return self._list_stacks(project_id, user_id, name, is_shared)

    @abstractmethod
    def _list_stacks(
        self,
        project_id: str,
        owner: Optional[UUID] = None,
        name: Optional[str] = None,
        is_shared: Optional[bool] = None,
    ) -> List[StackModel]:
        """List all stacks within the filter.

        Args:
            project_id: Id of the Project containing the stack components
            user_id: Optionally filter stack components by the owner
            name: Optionally filter stack component by name
            is_shared: Optionally filter out stack component by the `is_shared`
                       flag
        Returns:
            A list of all stacks.
        """

    @abstractmethod
    def _initialize(self) -> None:
        """Initialize the store.

        This method is called immediately after the store is created. It should
        be used to set up the backend (database, connection etc.).
        """

    def get_stack(self, stack_id: UUID) -> StackModel:
        """Get a stack by id.

        Args:
            stack_id: The id of the stack to get.

        Returns:
            The stack with the given id.

        Raises:
            KeyError: if the stack doesn't exist.
        """
        return self._get_stack(stack_id)

    @abstractmethod
    def _get_stack(self, stack_id: UUID) -> StackModel:
        """Get a stack by ID.

        Args:
            stack_id: The ID of the stack to get.

        Returns:
            The stack.

        Raises:
            KeyError: if the stack doesn't exist.
        """

    def register_stack(
        self, user_id: UUID, project_id: str, stack: StackModel
    ) -> StackModel:
        """Register a new stack.

        Args:
            stack: The stack to register.
            user_id: The user that is registering this stack
            project_id: The project within which that stack is registered

        Returns:
            The registered stack.

        Raises:
            StackExistsError: In case a stack with that name is already owned
                by this user on this project.
        """
        metadata = {c.type.value: c.flavor for c in stack.components}
        metadata["store_type"] = self.type.value
        self._track_event(AnalyticsEvent.REGISTERED_STACK, metadata=metadata)
        return self._register_stack(
            stack=stack, user_id=user_id, project_id=project_id
        )

    @abstractmethod
    def _register_stack(
        self, user_id: UUID, project_id: str, stack: StackModel
    ) -> StackModel:
        """Register a new stack.

        Args:
            stack: The stack to register.
            user_id: The user that is registering this stack
            project_id: The project within which that stack is registered

        Returns:
            The registered stack.

        Raises:
            StackExistsError: In case a stack with that name is already owned
                by this user on this project.
        """

    # def _register_stack_and_stack_components(
    #     self,
    #     user_id: str,
    #     project_id: str,
    #     stack: StackModel
    # ) -> StackModel:
    #     """Register a new stack and all of its components.

    #     Args:
    #         stack: The stack to register.
    #         user_id: The user that is registering this stack
    #         project_id: The project within which that stack is registered

    #     Returns:
    #         The registered stack.

    #     Raises:
    #         StackExistsError: In case a stack with that name is already owned
    #             by this user on this project.
    #     """
    #     for component in stack.components:
    #         try:
    #             self._register_stack_component(
    #                 user_id=user_id,
    #                 project_id=project_id,
    #                 component=component
    #             )
    #         except StackComponentExistsError:
    #             pass
    #     return self._register_stack(
    #         user_id=user_id,
    #         project_id=project_id,
    #         stack=stack
    #     )

    def update_stack(
        self,
        stack_id: str,
        user: UserModel,
        project: ProjectModel,
        stack: StackModel,
    ) -> StackModel:
        """Update an existing stack.

        Args:
            stack_id: The id of the stack to update.
            stack: The stack to update.

        Returns:
            The updated stack.
        """
        metadata = {c.type.value: c.flavor for c in stack.components}
        metadata["store_type"] = self.type.value
        track_event(AnalyticsEvent.UPDATED_STACK, metadata=metadata)
        return self._update_stack(
            stack_id=stack_id, user=user, project=project, stack=stack
        )

    @abstractmethod
    def _update_stack(
        self,
        stack_id: str,
        user: UserModel,
        project: ProjectModel,
        stack: StackModel,
    ) -> StackModel:
        """Update a stack.

        Args:
            stack_id: The ID of the stack to update.
            stack: The stack to use for the update.

        Returns:
            The updated stack.

        Raises:
            KeyError: if the stack doesn't exist.
        """

    def delete_stack(self, stack_id: UUID) -> None:
        """Delete a stack.

        Args:
            stack_id: The id of the stack to delete.
        """
        # No tracking events, here for consistency
        self._delete_stack(stack_id)

    @abstractmethod
    def _delete_stack(self, stack_id: UUID) -> None:
        """Delete a stack.

        Args:
            stack_id: The ID of the stack to delete.

        Raises:
            KeyError: if the stack doesn't exist.
        """

    #  .-----------------.
    # | STACK COMPONENTS |
    # '------------------'

    # TODO: [ALEX] add filtering param(s)
    def list_stack_components(
        self,
        project_id: UUID,
        type: Optional[str] = None,
        flavor_name: Optional[str] = None,
        owner: Optional[str] = None,
        name: Optional[str] = None,
        is_shared: Optional[bool] = None,
    ) -> List[ComponentModel]:
        """List all stack components within the filter.

        Args:
            project_id: Id of the Project containing the stack components
            type: Optionally filter by type of stack component
            flavor_name: Optionally filter by flavor
            owner: Optionally filter stack components by the owner
            name: Optionally filter stack component by name
            is_shared: Optionally filter out stack component by the `is_shared`
                       flag

        Returns:
            All stack components currently registered.
        """
<<<<<<< HEAD
        return self._list_stack_components(project_id=project_id,
                                           type=type,
                                           flavor_name=flavor_name,
                                           owner=owner,
                                           name=name,
                                           is_shared=is_shared)
=======
        return self._list_stack_components(
            project_id=project_id,
            type=type,
            flavor_id=flavor_id,
            owner=owner,
            name=name,
            is_shared=is_shared,
        )
>>>>>>> cb6c1140

    @abstractmethod
    def _list_stack_components(
        self,
        project_id: UUID,
        type: Optional[str] = None,
        flavor_name: Optional[str] = None,
        owner: Optional[str] = None,
        name: Optional[str] = None,
        is_shared: Optional[bool] = None,
    ) -> List[ComponentModel]:
        """List all stack components within the filter.

        Args:
            project_id: Id of the Project containing the stack components
            type: Optionally filter by type of stack component
            flavor_name: Optionally filter by flavor
            owner: Optionally filter stack components by the owner
            name: Optionally filter stack component by name
            is_shared: Optionally filter out stack component by the `is_shared`
                       flag

        Returns:
            A list of all stack components.
        """

    def get_stack_component(self, component_id: str) -> ComponentModel:
        """Get a stack component by id.

        Args:
            component_id: The id of the stack component to get.

        Returns:
            The stack component with the given id.
        """
        return self._get_stack_component(component_id)

    @abstractmethod
    def _get_stack_component(self, component_id: str) -> ComponentModel:
        """Get a stack component by ID.

        Args:
            component_id: The ID of the stack component to get.

        Returns:
            The stack component.

        Raises:
            KeyError: if the stack component doesn't exist.
        """

    def register_stack_component(
        self, user_id: UUID, project_id: str, component: ComponentModel
    ) -> ComponentModel:
        """Create a stack component.

        Args:
            user_id: The user that created the stack component.
            project_id: The project the stack component is created in.
            component: The stack component to create.

        Returns:
            The created stack component.
        """
        return self._register_stack_component(
            user_id=user_id, project_id=project_id, component=component
        )

    @abstractmethod
    def _register_stack_component(
        self, user_id: UUID, project_id: str, component: ComponentModel
    ) -> ComponentModel:
        """Create a stack component.

        Args:
            user_id: The user that created the stack component.
            project_id: The project the stack component is created in.
            component: The stack component to create.

        Returns:
            The created stack component.
        """

    def update_stack_component(
        self,
        user_id: str,
        project_id: str,
        component_id: str,
        component: ComponentModel,
    ) -> ComponentModel:
        """Update an existing stack component.

        Args:
            user_id: The user that created the stack component.
            project_id: The project the stack component is created in.
            component_id: The id of the stack component to update.
            component: The stack component to use for the update.

        Returns:
            The updated stack component.
        """
        analytics_metadata = {
            "type": component.type.value,
            "flavor": component.flavor,
        }
        self._track_event(
            AnalyticsEvent.UPDATED_STACK_COMPONENT,
            metadata=analytics_metadata,
        )
        return self._update_stack_component(
            user_id, project_id, component_id, component
        )

    @abstractmethod
    def _update_stack_component(
        self,
        user_id: str,
        project_id: str,
        component_id: str,
        component: ComponentModel,
    ) -> ComponentModel:
        """Update an existing stack component.

        Args:
            user_id: The user that created the stack component.
            project_id: The project the stack component is created in.
            component_id: The id of the stack component to update.
            component: The stack component to use for the update.

        Returns:
            The updated stack component.

        Raises:
            KeyError: if the stack component doesn't exist.
        """

    def delete_stack_component(self, component_id: str) -> None:
        """Delete a stack component.

        Args:
            component_id: The id of the stack component to delete.

        Raises:
            KeyError: if the stack component doesn't exist.
        """
        self._delete_stack_component(component_id)

    @abstractmethod
    def _delete_stack_component(self, component_id: str) -> None:
        """Delete a stack component.

        Args:
            component_id: The ID of the stack component to delete.

        Raises:
            KeyError: if the stack component doesn't exist.
        """

    def get_stack_component_side_effects(
        self, component_id: str, run_id: str, pipeline_id: str, stack_id: str
    ) -> Dict[Any, Any]:
        """Get the side effects of a stack component.

        Args:
            component_id: The id of the stack component to get side effects for.
            run_id: The id of the run to get side effects for.
            pipeline_id: The id of the pipeline to get side effects for.
            stack_id: The id of the stack to get side effects for.
        """
        return self._get_stack_component_side_effects(
            component_id, run_id, pipeline_id, stack_id
        )

    @abstractmethod
    def _get_stack_component_side_effects(
        self, component_id: str, run_id: str, pipeline_id: str, stack_id: str
    ) -> Dict[Any, Any]:
        """Get the side effects of a stack component.

        Args:
            component_id: The ID of the stack component to get side effects for.
            run_id: The ID of the run to get side effects for.
            pipeline_id: The ID of the pipeline to get side effects for.
            stack_id: The ID of the stack to get side effects for.
        """

    def list_stack_component_types(self) -> List[StackComponentType]:
        """List all stack component types.

        Returns:
            A list of all stack component types.
        """
        return self._list_stack_component_types()

    @abstractmethod
    def _list_stack_component_types(self) -> List[StackComponentType]:
        """List all stack component types.

        Returns:
            A list of all stack component types.
        """

    def list_stack_component_flavors_by_type(
        self,
        component_type: StackComponentType,
    ) -> List[FlavorModel]:
        """List all stack component flavors by type.

        Args:
            component_type: The stack component for which to get flavors.

        Returns:
            List of stack component flavors.
        """
        return self._list_stack_component_flavors_by_type(component_type)

    @abstractmethod
    def _list_stack_component_flavors_by_type(
        self, component_type: StackComponentType
    ) -> List[FlavorModel]:
        """List all stack component flavors by type.

        Args:
            component_type: The stack component for which to get flavors.

        Returns:
            List of stack component flavors.
        """

    #  .------.
    # | USERS |
    # '-------'

    @property
    def active_user(self) -> UserModel:
        """The active user.

        Returns:
            The active user.
        """
        return self.get_user(self.active_user_name)

    @property
    @abstractmethod
    def active_user_name(self) -> str:
        """Gets the active username.

        Returns:
            The active username.
        """

    @property
    def users(self) -> List[UserModel]:
        """All registered users.

        Returns:
            A list of all registered users.
        """
        return self.list_users()

    # TODO: make the invite_token optional
    # TODO: [ALEX] add filtering param(s)
    def list_users(self, invite_token: str = None) -> List[UserModel]:
        """List all users.

        Args:
            invite_token: Token to use for the invitation.

        Returns:
            A list of all users.
        """
        return self._list_users(invite_token=invite_token)

    @abstractmethod
    def _list_users(self, invite_token: str = None) -> List[UserModel]:
        """List all users.

        Args:
            invite_token: The invite token to filter by.

        Returns:
            A list of all users.
        """

    def create_user(self, user: UserModel) -> UserModel:
        """Creates a new user.

        Args:
            user: The user model to create.

        Returns:
            The newly created user.

        Raises:
            EntityExistsError: If a user with the given name already exists.
        """
        self._track_event(AnalyticsEvent.CREATED_USER)
        return self._create_user(user)

    @abstractmethod
    def _create_user(self, user: UserModel) -> UserModel:
        """Creates a new user.

        Args:
            user: The user model to create.

        Returns:
            The newly created user.

        Raises:
            EntityExistsError: If a user with the given name already exists.
        """

    def get_user(
        self, user_name_or_id: str, invite_token: str = None
    ) -> UserModel:
        """Gets a specific user.

        Args:
            user_name_or_id: The name or ID of the user to get.
            invite_token: Token to use for the invitation.

        Returns:
            The requested user, if it was found.

        Raises:
            KeyError: If no user with the given name or ID exists.
        """
        # No tracking events, here for consistency
        return self._get_user(
            user_name_or_id=user_name_or_id, invite_token=invite_token
        )

    @abstractmethod
    def _get_user(
        self, user_name_or_id: str, invite_token: str = None
    ) -> UserModel:
        """Gets a specific user.

        Args:
            user_name_or_id: The name or ID of the user to get.
            invite_token: Token to use for the invitation.

        Returns:
            The requested user, if it was found.

        Raises:
            KeyError: If no user with the given name or ID exists.
        """

    def update_user(self, user_id: str, user: UserModel) -> UserModel:
        """Updates an existing user.

        Args:
            user_id: The ID of the user to update.
            user: The user model to use for the update.

        Returns:
            The updated user.

        Raises:
            KeyError: If no user with the given name exists.
        """
        # No tracking events, here for consistency
        return self._update_user(user_id, user)

    @abstractmethod
    def _update_user(self, user_id: str, user: UserModel) -> UserModel:
        """Update the user.

        Args:
            user_id: The ID of the user to update.
            user: The user model to use for the update.

        Returns:
            The updated user.

        Raises:
            KeyError: If no user with the given name exists.
        """

    def delete_user(self, user_id: str) -> None:
        """Deletes a user.

        Args:
            user_id: The ID of the user to delete.

        Raises:
            KeyError: If no user with the given ID exists.
        """
        self._track_event(AnalyticsEvent.DELETED_USER)
        return self._delete_user(user_id)

    @abstractmethod
    def _delete_user(self, user_id: str) -> None:
        """Deletes a user.

        Args:
            user_id: The ID of the user to delete.

        Raises:
            KeyError: If no user with the given ID exists.
        """

    # TODO: Check whether this needs to be an abstract method or not (probably?)
    @abstractmethod
    def get_invite_token(self, user_id: str) -> str:
        """Gets an invite token for a user.

        Args:
            user_id: ID of the user.

        Returns:
            The invite token for the specific user.
        """

    @abstractmethod
    def invalidate_invite_token(self, user_id: str) -> None:
        """Invalidates an invite token for a user.

        Args:
            user_id: ID of the user.
        """

    #  .------.
    # | TEAMS |
    # '-------'

    @property
    def teams(self) -> List[TeamModel]:
        """List all teams.

        Returns:
            A list of all teams.
        """
        return self._list_teams()

    @abstractmethod
    def _list_teams(self) -> List[TeamModel]:
        """List all teams.

        Returns:
            A list of all teams.
        """

    def create_team(self, team: TeamModel) -> TeamModel:
        """Creates a new team.

        Args:
            team: The team model to create.

        Returns:
            The newly created team.
        """
        self._track_event(AnalyticsEvent.CREATED_TEAM)
        return self._create_team(team)

    @abstractmethod
    def _create_team(self, team: TeamModel) -> TeamModel:
        """Creates a new team.

        Args:
            team: The team model to create.

        Returns:
            The newly created team.

        Raises:
            EntityExistsError: If a team with the given name already exists.
        """

    def get_team(self, team_name_or_id: str) -> TeamModel:
        """Gets a specific team.

        Args:
            team_name_or_id: Name or ID of the team to get.

        Returns:
            The requested team.

        Raises:
            KeyError: If no team with the given name or ID exists.
        """
        # No tracking events, here for consistency
        return self._get_team(team_name_or_id)

    @abstractmethod
    def _get_team(self, team_name_or_id: str) -> TeamModel:
        """Gets a specific team.

        Args:
            team_name_or_id: Name or ID of the team to get.

        Returns:
            The requested team.

        Raises:
            KeyError: If no team with the given name or ID exists.
        """

    def delete_team(self, team_id: str) -> None:
        """Deletes a team.

        Args:
            team_id: ID of the team to delete.

        Raises:
            KeyError: If no team with the given ID exists.
        """
        self._track_event(AnalyticsEvent.DELETED_TEAM)
        return self._delete_team(team_id)

    @abstractmethod
    def _delete_team(self, team_id: str) -> None:
        """Deletes a team.

        Args:
            team_id: ID of the team to delete.

        Raises:
            KeyError: If no team with the given ID exists.
        """

    @abstractmethod
    def add_user_to_team(self, user_id: str, team_id: str) -> None:
        """Adds a user to a team.

        Args:
            user_id: ID of the user to add to the team.
            team_id: ID of the team to which to add the user to.

        Raises:
            KeyError: If the team or user does not exist.
        """

    @abstractmethod
    def remove_user_from_team(self, user_id: str, team_id: str) -> None:
        """Removes a user from a team.

        Args:
            user_id: ID of the user to remove from the team.
            team_id: ID of the team from which to remove the user.

        Raises:
            KeyError: If the team or user does not exist.
        """

    @abstractmethod
    def get_users_for_team(self, team_id: str) -> List[UserModel]:
        """Fetches all users of a team.

        Args:
            team_id: The ID of the team for which to get users.

        Returns:
            A list of all users that are part of the team.

        Raises:
            KeyError: If no team with the given ID exists.
        """

    @abstractmethod
    def get_teams_for_user(self, user_id: str) -> List[TeamModel]:
        """Fetches all teams for a user.

        Args:
            user_id: The ID of the user for which to get all teams.

        Returns:
            A list of all teams that the user is part of.

        Raises:
            KeyError: If no user with the given ID exists.
        """

    #  .------.
    # | ROLES |
    # '-------'

    # TODO: create & delete roles?

    @property
    def roles(self) -> List[RoleModel]:
        """All registered roles.

        Returns:
            A list of all registered roles.
        """
        return self.list_roles()

    # TODO: [ALEX] add filtering param(s)
    @abstractmethod
    def list_roles(self) -> List[RoleModel]:
        """List all roles.

        Returns:
            A list of all roles.
        """

    def get_role_assignments_for_user(
        self,
        user_id: str,
        # include_team_roles: bool = True, # TODO: Remove these from the
        # SQLStore implementation
    ) -> List[RoleModel]:
        """Fetches all role assignments for a user.

        Args:
            user_id: ID of the user.

        Returns:
            List of role assignments for this user.

        Raises:
            KeyError: If no user or project with the given names exists.
        """
        return self._get_role_assignments_for_user(user_id)

    @abstractmethod
    def _get_role_assignments_for_user(self, user_id: str) -> List[RoleModel]:
        """Fetches all role assignments for a user.

        Args:
            user_id: ID of the user.

        Returns:
            List of role assignments for this user.

        Raises:
            KeyError: If no user or project with the given names exists.
        """

    def assign_role(self, user_id: str, role_id: str, project_id: str) -> None:
        """Assigns a role to a user or team, scoped to a specific project.

        Args:
            user_id: ID of the user.
            role_id: ID of the role to assign to the user.
            project_id: ID of the project in which to assign the role to the
                user.

        Raises:
            KeyError: If no user, role, or project with the given IDs exists.
        """
        return self._assign_role(user_id, role_id, project_id)

    @abstractmethod
    def _assign_role(self, user_id: str, role: RoleModel) -> None:
        """Assigns a role to a user or team, scoped to a specific project.

        Args:
            user_id: ID of the user.
            role_id: ID of the role to assign to the user.
            project_id: ID of the project in which to assign the role to the
                user.

        Raises:
            KeyError: If no user, role, or project with the given IDs exists.
        """

    def unassign_role(
        self, user_id: str, role_id: str, project_id: str
    ) -> None:
        """Unassigns a role from a user or team for a given project.

        Args:
            user_id: ID of the user.
            role_id: ID of the role to unassign.
            project_id: ID of the project in which to unassign the role from the
                user.

        Raises:
            KeyError: If the role was not assigned to the user in the given
                project.
        """
        self._track_event(AnalyticsEvent.DELETED_ROLE)
        return self._unassign_role(user_id, role_id, project_id)

    @abstractmethod
    def _unassign_role(
        self, user_id: str, role_id: str, project_id: str
    ) -> None:
        """Unassigns a role from a user or team for a given project.

        Args:
            user_id: ID of the user.
            role_id: ID of the role to unassign.
            project_id: ID of the project in which to unassign the role from the
                user.

        Raises:
            KeyError: If the role was not assigned to the user in the given
                project.
        """

    #  .----------------.
    # | METADATA_CONFIG |
    # '-----------------'

    @abstractmethod
    def get_metadata_config(
        self,
    ) -> Union[
        metadata_store_pb2.ConnectionConfig,
        metadata_store_pb2.MetadataStoreClientConfig,
    ]:
        """Get the TFX metadata config of this ZenStore.

        Returns:
            The TFX metadata config of this ZenStore.
        """

    #  .---------.
    # | PROJECTS |
    # '----------'

    @property
    def projects(self) -> List[ProjectModel]:
        """All registered projects.

        Returns:
            A list of all registered projects.
        """
        return self.list_projects()

    # TODO: [ALEX] add filtering param(s)
    def list_projects(self) -> List[ProjectModel]:
        """List all projects.

        Returns:
            A list of all projects.
        """
        return self._list_projects()

    @abstractmethod
    def _list_projects(self) -> List[ProjectModel]:
        """List all projects.

        Returns:
            A list of all projects.
        """

    def create_project(self, project: ProjectModel) -> ProjectModel:
        """Creates a new project.

        Args:
            project: The project to create.

        Returns:
            The newly created project.

        Raises:
            EntityExistsError: If a project with the given name already exists.
        """
        self._track_event(AnalyticsEvent.CREATED_PROJECT)
        return self._create_project(project)

    @abstractmethod
    def _create_project(self, project: ProjectModel) -> ProjectModel:
        """Creates a new project.

        Args:
            project: The project to create.

        Returns:
            The newly created project.

        Raises:
            EntityExistsError: If a project with the given name already exists.
        """

    def get_project(self, project_name_or_id: str) -> ProjectModel:
        """Get an existing project by name or ID.

        Args:
            project_name_or_id: Name or ID of the project to get.

        Returns:
            The requested project if one was found.

        Raises:
            KeyError: If there is no such project.
        """
        # No tracking events, here for consistency
        return self._get_project(project_name_or_id)

    @abstractmethod
    def _get_project(self, project_name_or_id: str) -> ProjectModel:
        """Get an existing project by name or ID.

        Args:
            project_name_or_id: Name or ID of the project to get.

        Returns:
            The requested project if one was found.

        Raises:
            KeyError: If there is no such project.
        """

    def update_project(
        self, project_name: str, project: ProjectModel
    ) -> ProjectModel:
        """Updates an existing project.

        Args:
            project_name: Name of the project to update.
            project: The project to use for the update.

        Returns:
            The updated project.

        Raises:
            KeyError: if the project does not exist.
        """
        # No tracking events, here for consistency
        return self._update_project(project_name, project)

    @abstractmethod
    def _update_project(
        self, project_name: str, project: ProjectModel
    ) -> ProjectModel:
        """Update an existing project.

        Args:
            project_name: Name of the project to update.
            project: The project to use for the update.

        Returns:
            The updated project.

        Raises:
            KeyError: if the project does not exist.
        """

    def delete_project(self, project_name: str) -> None:
        """Deletes a project.

        Args:
            project_name: Name of the project to delete.

        Raises:
            KeyError: If the project does not exist.
        """
        self._track_event(AnalyticsEvent.DELETED_PROJECT)
        return self._delete_project(project_name)

    @abstractmethod
    def _delete_project(self, project_name: str) -> None:
        """Deletes a project.

        Args:
            project_name: Name of the project to delete.

        Raises:
            KeyError: If no project with the given name exists.
        """

    def get_default_stack(self, project_name: str) -> StackModel:
        """Gets the default stack in a project.

        Args:
            project_name: Name of the project to get.

        Returns:
            The default stack in the project.

        Raises:
            KeyError: if the project doesn't exist.
        """
        return self._get_default_stack(project_name)

    @abstractmethod
    def _get_default_stack(self, project_name: str) -> StackModel:
        """Gets the default stack in a project.

        Args:
            project_name: Name of the project to get.

        Returns:
            The default stack in the project.

        Raises:
            KeyError: if the project doesn't exist.
        """

    def set_default_stack(self, project_name: str, stack_id: str) -> StackModel:
        """Sets the default stack in a project.

        Args:
            project_name: Name of the project to set.
            stack_id: The ID of the stack to set as the default.

        Raises:
            KeyError: if the project or stack doesn't exist.
        """
        return self._set_default_stack(project_name, stack_id)

    @abstractmethod
    def _set_default_stack(
        self, project_name: str, stack_id: str
    ) -> StackModel:
        """Sets the default stack in a project.

        Args:
            project_name: Name of the project to set.
            stack_id: The ID of the stack to set as the default.

        Raises:
            KeyError: if the project or stack doesn't exist.
        """

    #  .-------------.
    # | REPOSITORIES |
    # '--------------'

    # TODO: create repository?

    # TODO: [ALEX] add filtering param(s)
    def list_project_repositories(
        self, project_name: str
    ) -> List[CodeRepositoryModel]:
        """Gets all repositories in a project.

        Args:
            project_name: The name of the project.

        Returns:
            A list of all repositories in the project.

        Raises:
            KeyError: if the project doesn't exist.
        """
        return self._list_project_repositories(project_name)

    @abstractmethod
    def _list_project_repositories(
        self, project_name: str
    ) -> List[CodeRepositoryModel]:
        """Get all repositories in the project.

        Args:
            project_name: The name of the project.

        Returns:
            A list of all repositories in the project.

        Raises:
            KeyError: if the project doesn't exist.
        """

    def connect_project_repository(
        self, project_name: str, repository: CodeRepositoryModel
    ) -> CodeRepositoryModel:
        """Connects a repository to a project.

        Args:
            project_name: Name of the project to connect the repository to.
            repository: The repository to connect.

        Returns:
            The connected repository.

        Raises:
            KeyError: if the project or repository doesn't exist.
        """
        self._track_event(AnalyticsEvent.CONNECT_REPOSITORY)
        return self._connect_project_repository(project_name, repository)

    @abstractmethod
    def _connect_project_repository(
        self, project_name: str, repository: CodeRepositoryModel
    ) -> CodeRepositoryModel:
        """Connects a repository to a project.

        Args:
            project_name: Name of the project to connect the repository to.
            repository: The repository to connect.

        Returns:
            The connected repository.

        Raises:
            KeyError: if the project or repository doesn't exist.
        """

    def get_repository(self, repository_id: str) -> CodeRepositoryModel:
        """Gets a repository.

        Args:
            repository_id: The ID of the repository to get.

        Returns:
            The repository.

        Raises:
            KeyError: if the repository doesn't exist.
        """
        return self._get_repository(repository_id)

    @abstractmethod
    def _get_repository(self, repository_id: str) -> CodeRepositoryModel:
        """Get a repository by ID.

        Args:
            repository_id: The ID of the repository to get.

        Returns:
            The repository.

        Raises:
            KeyError: if the repository doesn't exist.
        """

    def update_repository(
        self, repository_id: str, repository: CodeRepositoryModel
    ):
        """Updates a repository.

        Args:
            repository_id: The ID of the repository to update.
            repository: The repository to use for the update.

        Returns:
            The updated repository.

        Raises:
            KeyError: if the repository doesn't exist.
        """
        self._track_event(AnalyticsEvent.UPDATE_REPOSITORY)
        return self._update_repository(repository_id, repository)

    @abstractmethod
    def _update_repository(
        self, repository_id: str, repository: CodeRepositoryModel
    ) -> CodeRepositoryModel:
        """Update a repository.

        Args:
            repository_id: The ID of the repository to update.
            repository: The repository to use for the update.

        Returns:
            The updated repository.

        Raises:
            KeyError: if the repository doesn't exist.
        """

    def delete_repository(self, repository_id: str):
        """Deletes a repository.

        Args:
            repository_id: The ID of the repository to delete.

        Raises:
            KeyError: if the repository doesn't exist.
        """
        self._track_event(AnalyticsEvent.DELETE_REPOSITORY)
        return self._delete_repository(repository_id)

    @abstractmethod
    def _delete_repository(self, repository_id: str) -> None:
        """Delete a repository.

        Args:
            repository_id: The ID of the repository to delete.

        Raises:
            KeyError: if the repository doesn't exist.
        """

    #  .-----.
    # | AUTH |
    # '------'

    def login(self) -> None:
        """Logs in to the server."""
        self._track_event(AnalyticsEvent.LOGIN)
        self._login()

    def _login(self) -> None:
        """Logs in to the server."""

    def logout(self) -> None:
        """Logs out of the server."""
        self._track_event(AnalyticsEvent.LOGOUT)
        self._logout()

    def _logout(self) -> None:
        """Logs out of the server."""

    #  .----------.
    # | PIPELINES |
    # '-----------'

    # TODO: [ALEX] add filtering param(s)
    def list_pipelines(self, project_name: str) -> List[PipelineModel]:
        """Gets all pipelines in a project.

        Args:
            project_name: Name of the project to get.

        Returns:
            A list of all pipelines in the project.

        Raises:
            KeyError: if the project doesn't exist.
        """
        return self._list_pipelines(project_name)

    @abstractmethod
    def _list_pipelines(self, project_name: str) -> List[PipelineModel]:
        """List all pipelines in the project.

        Args:
            project_name: Name of the project.

        Returns:
            A list of pipelines.

        Raises:
            KeyError: if the project does not exist.
        """

    def create_pipeline(
        self, project_name: str, pipeline: PipelineModel
    ) -> PipelineModel:
        """Creates a new pipeline in a project.

        Args:
            project_name: Name of the project to create the pipeline in.
            pipeline: The pipeline to create.

        Returns:
            The newly created pipeline.

        Raises:
            KeyError: if the project does not exist.
            EntityExistsError: If an identical pipeline already exists.
        """
        self._track_event(AnalyticsEvent.CREATE_PIPELINE)
        return self._create_pipeline(project_name, pipeline)

    @abstractmethod
    def _create_pipeline(
        self, project_name: str, pipeline: PipelineModel
    ) -> PipelineModel:
        """Creates a new pipeline in a project.

        Args:
            project_name: Name of the project to create the pipeline in.
            pipeline: The pipeline to create.

        Returns:
            The newly created pipeline.

        Raises:
            KeyError: if the project does not exist.
            EntityExistsError: If an identical pipeline already exists.
        """

    @abstractmethod
    def get_pipeline(self, pipeline_id: str) -> Optional[PipelineModel]:
        """Returns a pipeline for the given name.

        Args:
            pipeline_id: ID of the pipeline.

        Returns:
            PipelineModel if found, None otherwise.
        """

    def update_pipeline(
        self, pipeline_id: str, pipeline: PipelineModel
    ) -> PipelineModel:
        """Updates a pipeline.

        Args:
            pipeline_id: The ID of the pipeline to update.
            pipeline: The pipeline to use for the update.

        Returns:
            The updated pipeline.

        Raises:
            KeyError: if the pipeline doesn't exist.
        """
        self._track_event(AnalyticsEvent.UPDATE_PIPELINE)
        return self._update_pipeline(pipeline_id, pipeline)

    @abstractmethod
    def _update_pipeline(
        self, pipeline_id: str, pipeline: PipelineModel
    ) -> PipelineModel:
        """Updates a pipeline.

        Args:
            pipeline_id: The ID of the pipeline to update.
            pipeline: The pipeline to use for the update.

        Returns:
            The updated pipeline.

        Raises:
            KeyError: if the pipeline doesn't exist.
        """

    def delete_pipeline(self, pipeline_id: str) -> None:
        """Deletes a pipeline.

        Args:
            pipeline_id: The ID of the pipeline to delete.

        Raises:
            KeyError: if the pipeline doesn't exist.
        """
        self._track_event(AnalyticsEvent.DELETE_PIPELINE)
        return self._delete_pipeline(pipeline_id)

    @abstractmethod
    def _delete_pipeline(self, pipeline_id: str) -> None:
        """Deletes a pipeline.

        Args:
            pipeline_id: The ID of the pipeline to delete.

        Raises:
            KeyError: if the pipeline doesn't exist.
        """

    def get_pipeline_configuration(self, pipeline_id: str) -> Dict[Any, Any]:
        """Gets the pipeline configuration.

        Args:
            pipeline_id: The ID of the pipeline to get.

        Returns:
            The pipeline configuration.

        Raises:
            KeyError: if the pipeline doesn't exist.
        """
        return self._get_pipeline_configuration(pipeline_id)

    @abstractmethod
    def _get_pipeline_configuration(self, pipeline_id: str) -> Dict[Any, Any]:
        """Gets the pipeline configuration.

        Args:
            pipeline_id: The ID of the pipeline to get.

        Returns:
            The pipeline configuration.

        Raises:
            KeyError: if the pipeline doesn't exist.
        """

    # TODO: change into an abstract method
    # TODO: Note that this doesn't have a corresponding API endpoint (consider adding?)
    # TODO: Discuss whether we even need this, given that the endpoint is on
    # pipeline RUNs
    # TODO: [ALEX] add filtering param(s)
    def list_steps(self, pipeline_id: str) -> List[StepModel]:
        """List all steps for a specific pipeline.

        Args:
            pipeline_id: The id of the pipeline to get steps for.

        Returns:
            A list of all steps for the pipeline.
        """
        return self._list_steps(pipeline_id)

    @abstractmethod
    def _list_steps(self, pipeline_id: str) -> List[StepModel]:
        """List all steps.

        Args:
            pipeline_id: The ID of the pipeline to list steps for.

        Returns:
            A list of all steps.
        """

    #  .-----.
    # | RUNS |
    # '------'

    def get_pipeline_runs(self, pipeline_id: str) -> List[PipelineRunModel]:
        """Gets all pipeline runs in a pipeline.

        Args:
            pipeline_id: The ID of the pipeline to get.

        Returns:
            A list of all pipeline runs in the pipeline.

        Raises:
            KeyError: if the pipeline doesn't exist.
        """
        return self._get_pipeline_runs(pipeline_id)

    @abstractmethod
    def _get_pipeline_runs(self, pipeline_id: str) -> List[PipelineRunModel]:
        """Gets all pipeline runs in a pipeline.

        Args:
            pipeline_id: The ID of the pipeline to get.

        Returns:
            A list of all pipeline runs in the pipeline.

        Raises:
            KeyError: if the pipeline doesn't exist.
        """

    def create_pipeline_run(
        self, pipeline_id: str, pipeline_run: PipelineRunModel
    ) -> PipelineRunModel:
        """Creates a pipeline run.

        Args:
            pipeline_id: The ID of the pipeline to create the run in.
            pipeline_run: The pipeline run to create.

        Returns:
            The created pipeline run.

        Raises:
            KeyError: if the pipeline doesn't exist.
        """
        return self._create_pipeline_run(pipeline_id, pipeline_run)

    @abstractmethod
    def _create_pipeline_run(
        self, pipeline_id: str, pipeline_run: PipelineRunModel
    ) -> PipelineRunModel:
        """Creates a pipeline run.

        Args:
            pipeline_id: The ID of the pipeline to create the run in.
            pipeline_run: The pipeline run to create.

        Returns:
            The created pipeline run.

        Raises:
            KeyError: if the pipeline doesn't exist.
        """

    # TODO: [ALEX] add filtering param(s)
    def list_runs(
        self,
        project_name: Optional[str] = None,
        stack_id: Optional[str] = None,
        pipeline_id: Optional[str] = None,
        trigger_id: Optional[str] = None,
    ) -> List[PipelineRunModel]:
        """Gets all pipeline runs in a project.

        Args:
            project_name: Name of the project to get.
            stack_id: ID of the stack to get.
            pipeline_id: ID of the pipeline to get.
            trigger_id: ID of the trigger to get.

        Returns:
            A list of all pipeline runs in the project.

        Raises:
            KeyError: if the project doesn't exist.
        """
        return self._list_pipeline_runs(
            project_name=project_name,
            stack_id=stack_id,
            pipeline_id=pipeline_id,
            trigger_id=trigger_id,
        )

    # TODO: [ALEX] add filtering param(s)
    @abstractmethod
    def _list_pipeline_runs(
        self,
        project_name: Optional[str] = None,
        stack_id: Optional[str] = None,
        pipeline_id: Optional[str] = None,
        trigger_id: Optional[str] = None,
    ) -> List[PipelineRunModel]:
        """Gets all pipeline runs in a project.

        Args:
            project_name: Name of the project to get.
            stack_id: ID of the stack to get.
            pipeline_id: ID of the pipeline to get.
            trigger_id: ID of the trigger to get.

        Returns:
            A list of all pipeline runs in the project.

        Raises:
            KeyError: if the project doesn't exist.
        """

    def get_run(self, run_id: str) -> PipelineRunModel:
        """Gets a pipeline run.

        Args:
            run_id: The ID of the pipeline run to get.

        Returns:
            The pipeline run.

        Raises:
            KeyError: if the pipeline run doesn't exist.
        """
        return self._get_run(run_id)

    @abstractmethod
    def _get_run(self, run_id: str) -> PipelineRunModel:
        """Gets a pipeline run.

        Args:
            run_id: The ID of the pipeline run to get.

        Returns:
            The pipeline run.

        Raises:
            KeyError: if the pipeline run doesn't exist.
        """

    def update_run(
        self, run_id: str, run: PipelineRunModel
    ) -> PipelineRunModel:
        """Updates a pipeline run.

        Args:
            run_id: The ID of the pipeline run to update.
            run: The pipeline run to use for the update.

        Returns:
            The updated pipeline run.

        Raises:
            KeyError: if the pipeline run doesn't exist.
        """
        return self._update_run(run_id, run)

    @abstractmethod
    def _update_run(
        self, run_id: str, run: PipelineRunModel
    ) -> PipelineRunModel:
        """Updates a pipeline run.

        Args:
            run_id: The ID of the pipeline run to update.
            run: The pipeline run to use for the update.

        Returns:
            The updated pipeline run.

        Raises:
            KeyError: if the pipeline run doesn't exist.
        """

    def delete_run(self, run_id: str) -> None:
        """Deletes a pipeline run.

        Args:
            run_id: The ID of the pipeline run to delete.

        Raises:
            KeyError: if the pipeline run doesn't exist.
        """
        return self._delete_run(run_id)

    @abstractmethod
    def _delete_run(self, run_id: str) -> None:
        """Deletes a pipeline run.

        Args:
            run_id: The ID of the pipeline run to delete.

        Raises:
            KeyError: if the pipeline run doesn't exist.
        """

    # TODO: figure out args and output for this
    def get_run_dag(self, run_id: str) -> str:
        """Gets the DAG for a pipeline run.

        Args:
            run_id: The ID of the pipeline run to get.

        Returns:
            The DAG for the pipeline run.

        Raises:
            KeyError: if the pipeline run doesn't exist.
        """
        return self._get_run_dag(run_id)

    # TODO: figure out args and output for this
    @abstractmethod
    def _get_run_dag(self, run_id: str) -> str:
        """Gets the DAG for a pipeline run.

        Args:
            run_id: The ID of the pipeline run to get.

        Returns:
            The DAG for the pipeline run.

        Raises:
            KeyError: if the pipeline run doesn't exist.
        """

    def get_run_runtime_configuration(self, run_id: str) -> Dict:
        """Gets the runtime configuration for a pipeline run.

        Args:
            run_id: The ID of the pipeline run to get.

        Returns:
            The runtime configuration for the pipeline run.

        Raises:
            KeyError: if the pipeline run doesn't exist.
        """
        return self._get_run_runtime_configuration(run_id)

    @abstractmethod
    def _get_run_runtime_configuration(self, run_id: str) -> Dict:
        """Gets the runtime configuration for a pipeline run.

        Args:
            run_id: The ID of the pipeline run to get.

        Returns:
            The runtime configuration for the pipeline run.

        Raises:
            KeyError: if the pipeline run doesn't exist.
        """

    # TODO: Figure out what exactly gets returned from this
    def get_run_component_side_effects(
        self,
        run_id: str,
        component_id: Optional[str] = None,
        component_type: Optional[StackComponentType] = None,
    ) -> Dict:
        """Gets the side effects for a component in a pipeline run.

        Args:
            run_id: The ID of the pipeline run to get.
            component_id: The ID of the component to get.

        Returns:
            The side effects for the component in the pipeline run.

        Raises:
            KeyError: if the pipeline run doesn't exist.
        """
        return self._get_run_component_side_effects(
            run_id, component_id=component_id, component_type=component_type
        )

    @abstractmethod
    def _get_run_component_side_effects(
        self,
        run_id: str,
        component_id: Optional[str] = None,
        component_type: Optional[StackComponentType] = None,
    ) -> Dict:
        """Gets the side effects for a component in a pipeline run.

        Args:
            run_id: The ID of the pipeline run to get.
            component_id: The ID of the component to get.

        Returns:
            The side effects for the component in the pipeline run.

        Raises:
            KeyError: if the pipeline run doesn't exist.
        """

    #  .------.
    # | STEPS |
    # '-------'

    # TODO: [ALEX] add filtering param(s)
    def list_run_steps(self, run_id: str) -> List[StepModel]:
        """Gets all steps in a pipeline run.

        Args:
            run_id: The ID of the pipeline run to get.

        Returns:
            A list of all steps in the pipeline run.

        Raises:
            KeyError: if the pipeline run doesn't exist.
        """
        return self._list_run_steps(run_id)

    # TODO: [ALEX] add filtering param(s)
    @abstractmethod
    def _list_run_steps(self, run_id: str) -> List[StepModel]:
        """Gets all steps in a pipeline run.

        Args:
            run_id: The ID of the pipeline run to get.

        Returns:
            A list of all steps in the pipeline run.

        Raises:
            KeyError: if the pipeline run doesn't exist.
        """

    # TODO: change into an abstract method
    def get_run_step(self, step_id: str) -> StepModel:
        """Get a step by id.

        Args:
            step_id: The id of the step to get.

        Returns:
            The step with the given id.
        """
        return self._get_run_step(step_id)

    @abstractmethod
    def _get_run_step(self, step_id: str) -> StepModel:
        """Get a step by ID.

        Args:
            step_id: The ID of the step to get.

        Returns:
            The step.

        Raises:
            KeyError: if the step doesn't exist.
        """

    # TODO: change into an abstract method
    # TODO: use the correct return value + also amend the endpoint as well
    # TODO: use an ArtifactModel for this instead of ArtifactView, to break the
    #       dependency on Repository
    def get_run_step_outputs(self, step_id: str) -> Dict[str, ArtifactView]:
        """Get a list of outputs for a specific step.

        Args:
            step_id: The id of the step to get outputs for.

        Returns:
            A list of Dicts mapping artifact names to the output artifacts for the step.
        """
        return self._get_run_step_outputs(step_id)

    @abstractmethod
    def _get_run_step_outputs(self, step_id: str) -> Dict[str, ArtifactView]:
        """Get the outputs of a step.

        Args:
            step_id: The ID of the step to get outputs for.

        Returns:
            The outputs of the step.
        """

    # TODO: change into an abstract method
    # TODO: Note that this doesn't have a corresponding API endpoint (consider adding?)
    def get_run_step_inputs(self, step_id: str) -> Dict[str, ArtifactView]:
        """Get a list of inputs for a specific step.

        Args:
            step_id: The id of the step to get inputs for.

        Returns:
            A list of Dicts mapping artifact names to the input artifacts for the step.
        """
        return self._get_run_step_inputs(step_id)

    @abstractmethod
    def _get_run_step_inputs(self, step_id: str) -> Dict[str, ArtifactView]:
        """Get the inputs of a step.

        Args:
            step_id: The ID of the step to get inputs for.

        Returns:
            The inputs of the step.
        """

    # # Public facing APIs
    # # TODO [ENG-894]: Refactor these with the proxy pattern, as noted in
    # #  the [review comment](https://github.com/zenml-io/zenml/pull/589#discussion_r875003334)

    # TODO: consider using team_id instead
    def get_role(self, role_name: str) -> RoleModel:
        """Gets a specific role.

        Args:
            role_name: Name of the role to get.

        Returns:
            The requested role.
        """
        # No tracking events, here for consistency
        return self._get_role(role_name)

    # TODO: consider using team_id instead
    def create_role(self, role_name: str) -> RoleModel:
        """Creates a new role.

        Args:
            role_name: Unique role name.

        Returns:
            The newly created role.
        """
        self._track_event(AnalyticsEvent.CREATED_ROLE)
        return self._create_role(role_name)

    def create_flavor(
        self,
        source: str,
        name: str,
        stack_component_type: StackComponentType,
    ) -> FlavorModel:
        """Creates a new flavor.

        Args:
            source: the source path to the implemented flavor.
            name: the name of the flavor.
            stack_component_type: the corresponding StackComponentType.

        Returns:
            The newly created flavor.
        """
        analytics_metadata = {
            "type": stack_component_type.value,
        }
        self._track_event(
            AnalyticsEvent.CREATED_FLAVOR,
            metadata=analytics_metadata,
        )
        return self._create_flavor(source, name, stack_component_type)

    # LEGACY CODE FROM THE PREVIOUS VERSION OF BASEZENSTORE

    # Private interface (must be implemented, not to be called by user):
    @abstractmethod
    def _get_stack_component_names(
        self, component_type: StackComponentType
    ) -> List[str]:
        """Get names of all registered stack components of a given type.

        Args:
            component_type: The type of the component to list names for.

        Returns:
            A list of names as strings.
        """

    @abstractmethod
    def _delete_stack_component(
        self, component_type: StackComponentType, name: str
    ) -> None:
        """Remove a StackComponent from storage.

        Args:
            component_type: The type of component to delete.
            name: Then name of the component to delete.

        Raises:
            KeyError: If no component exists for given type and name.
        """

    # User, project and role management

    @property
    @abstractmethod
    def role_assignments(self) -> List[RoleModel]:
        """All registered role assignments.

        Returns:
            A list of all registered role assignments.
        """

    @abstractmethod
    def _get_role(self, role_name: str) -> RoleModel:
        """Gets a specific role.

        Args:
            role_name: Name of the role to get.

        Returns:
            The requested role.

        Raises:
            KeyError: If no role with the given name exists.
        """

    @abstractmethod
    def _create_role(self, role_name: str) -> RoleModel:
        """Creates a new role.

        Args:
            role_name: Unique role name.

        Returns:
            The newly created role.

        Raises:
            EntityExistsError: If a role with the given name already exists.
        """

    @abstractmethod
    def revoke_role(
        self,
        role_name: str,
        entity_name: str,
        project_name: Optional[str] = None,
        is_user: bool = True,
    ) -> None:
        """Revokes a role from a user or team.

        Args:
            role_name: Name of the role to revoke.
            entity_name: User or team name.
            project_name: Optional project name.
            is_user: Boolean indicating whether the given `entity_name` refers
                to a user.

        Raises:
            KeyError: If no role, entity or project with the given names exists.
        """

    @abstractmethod
    def get_role_assignments_for_team(
        self,
        team_name: str,
        project_name: Optional[str] = None,
    ) -> List[RoleModel]:
        """Fetches all role assignments for a team.

        Args:
            team_name: Name of the user.
            project_name: Optional filter to only return roles assigned for
                this project.

        Returns:
            List of role assignments for this team.

        Raises:
            KeyError: If no team or project with the given names exists.
        """

    # Pipelines and pipeline runs

    @abstractmethod
    def get_pipeline_run(
        self, pipeline: PipelineModel, run_name: str
    ) -> Optional[PipelineRunModel]:
        """Gets a specific run for the given pipeline.

        Args:
            pipeline: The pipeline for which to get the run.
            run_name: The name of the run to get.

        Returns:
            The pipeline run with the given name.
        """

    # TODO: [ALEX] add filtering param(s)
    # TODO: Consider changing to list_runs...
    @abstractmethod
    def get_pipeline_runs(
        self, pipeline: PipelineModel
    ) -> Dict[str, PipelineRunModel]:
        """Gets all runs for the given pipeline.

        Args:
            pipeline: a Pipeline object for which you want the runs.

        Returns:
            A dictionary of pipeline run names to PipelineRunView.
        """

    @abstractmethod
    def get_pipeline_run_wrapper(
        self,
        pipeline_name: str,
        run_name: str,
        project_name: Optional[str] = None,
    ) -> PipelineRunModel:
        """Gets a pipeline run.

        Args:
            pipeline_name: Name of the pipeline for which to get the run.
            run_name: Name of the pipeline run to get.
            project_name: Optional name of the project from which to get the
                pipeline run.

        Raises:
            KeyError: If no pipeline run (or project) with the given name
                exists.
        """

    @abstractmethod
    def get_pipeline_run_wrappers(
        self, pipeline_name: str, project_name: Optional[str] = None
    ) -> List[PipelineRunModel]:
        """Gets pipeline runs.

        Args:
            pipeline_name: Name of the pipeline for which to get runs.
            project_name: Optional name of the project from which to get the
                pipeline runs.
        """

    @abstractmethod
    def get_pipeline_run_steps(
        self, pipeline_run: PipelineRunModel
    ) -> Dict[str, StepModel]:
        """Gets all steps for the given pipeline run.

        Args:
            pipeline_run: The pipeline run to get the steps for.

        Returns:
            A dictionary of step names to step views.
        """

    @abstractmethod
    def get_step_status(self, step: StepModel) -> ExecutionStatus:
        """Gets the execution status of a single step.

        Args:
            step (StepView): The step to get the status for.

        Returns:
            ExecutionStatus: The status of the step.
        """

    @abstractmethod
    def get_producer_step_from_artifact(self, artifact_id: int) -> StepModel:
        """Returns original StepView from an ArtifactView.

        Args:
            artifact_id: ID of the ArtifactView to be queried.

        Returns:
            Original StepView that produced the artifact.
        """

    @abstractmethod
    def register_pipeline_run(
        self,
        pipeline_run: PipelineRunModel,
    ) -> None:
        """Registers a pipeline run.

        Args:
            pipeline_run: The pipeline run to register.

        Raises:
            EntityExistsError: If a pipeline run with the same name already
                exists.
        """

    # Stack component flavors

    @property
    @abstractmethod
    def flavors(self) -> List[FlavorModel]:
        """All registered flavors.

        Returns:
            A list of all registered flavors.
        """

    @abstractmethod
    def _create_flavor(
        self,
        source: str,
        name: str,
        stack_component_type: StackComponentType,
    ) -> FlavorModel:
        """Creates a new flavor.

        Args:
            source: the source path to the implemented flavor.
            name: the name of the flavor.
            stack_component_type: the corresponding StackComponentType.

        Returns:
            The newly created flavor.

        Raises:
            EntityExistsError: If a flavor with the given name and type
                already exists.
        """

    @abstractmethod
    def get_flavors_by_type(
        self, component_type: StackComponentType
    ) -> List[FlavorModel]:
        """Fetch all flavor defined for a specific stack component type.

        Args:
            component_type: The type of the stack component.

        Returns:
            List of all the flavors for the given stack component type.
        """

    @abstractmethod
    def get_flavor_by_name_and_type(
        self,
        flavor_name: str,
        component_type: StackComponentType,
    ) -> FlavorModel:
        """Fetch a flavor by a given name and type.

        Args:
            flavor_name: The name of the flavor.
            component_type: Optional, the type of the component.

        Returns:
            Flavor instance if it exists

        Raises:
            KeyError: If no flavor exists with the given name and type
                or there are more than one instances
        """

    # Common code (internal implementations, private):

    def _track_event(
        self,
        event: Union[str, AnalyticsEvent],
        metadata: Optional[Dict[str, Any]] = None,
    ) -> bool:
        """Track an analytics event.

        Args:
            event: The event to track.
            metadata: Additional metadata to track with the event.

        Returns:
            True if the event was successfully tracked, False otherwise.
        """
        if self.track_analytics:
            return track_event(event, metadata)
        return False

    class Config:
        """Pydantic configuration class."""

        # Validate attributes when assigning them. We need to set this in order
        # to have a mix of mutable and immutable attributes
        validate_assignment = True
        # Ignore extra attributes from configs of previous ZenML versions
        extra = "ignore"
        # all attributes with leading underscore are private and therefore
        # are mutable and not included in serialization
        underscore_attrs_are_private = True<|MERGE_RESOLUTION|>--- conflicted
+++ resolved
@@ -188,11 +188,7 @@
             return None
 
     @property
-<<<<<<< HEAD
-    def default_project_id(self) -> UUID:  # TODO: can this be done cleaner?
-=======
     def default_project_id(self) -> str:
->>>>>>> cb6c1140
         """Get the ID of the default project, or None if it doesn't exist."""
         try:
             return self.get_project(DEFAULT_PROJECT_NAME).id
@@ -643,23 +639,12 @@
         Returns:
             All stack components currently registered.
         """
-<<<<<<< HEAD
         return self._list_stack_components(project_id=project_id,
                                            type=type,
                                            flavor_name=flavor_name,
                                            owner=owner,
                                            name=name,
                                            is_shared=is_shared)
-=======
-        return self._list_stack_components(
-            project_id=project_id,
-            type=type,
-            flavor_id=flavor_id,
-            owner=owner,
-            name=name,
-            is_shared=is_shared,
-        )
->>>>>>> cb6c1140
 
     @abstractmethod
     def _list_stack_components(
