#  Copyright (c) ZenML GmbH 2022. All Rights Reserved.
#
#  Licensed under the Apache License, Version 2.0 (the "License");
#  you may not use this file except in compliance with the License.
#  You may obtain a copy of the License at:
#
#       https://www.apache.org/licenses/LICENSE-2.0
#
#  Unless required by applicable law or agreed to in writing, software
#  distributed under the License is distributed on an "AS IS" BASIS,
#  WITHOUT WARRANTIES OR CONDITIONS OF ANY KIND, either express
#  or implied. See the License for the specific language governing
#  permissions and limitations under the License.
"""Endpoint definitions for users."""

from typing import List, Optional, Union
from uuid import UUID

<<<<<<< HEAD
from fastapi import APIRouter, Depends, HTTPException, Security, status
=======
from fastapi import APIRouter, HTTPException, Security, status
from pydantic import SecretStr
>>>>>>> 9a4ac80a

from zenml.constants import (
    ACTIVATE,
    API,
    DEACTIVATE,
    EMAIL_ANALYTICS,
    ROLES,
    USERS,
    VERSION_1,
)
from zenml.enums import PermissionType
from zenml.exceptions import IllegalOperationError, NotAuthorizedError
from zenml.logger import get_logger
from zenml.new_models import (
    RoleAssignmentRequestModel,
    RoleAssignmentResponseModel,
    UserRequestModel,
    UserResponseModel,
    UserUpdateModel,
)
from zenml.zen_server.auth import (
    AuthContext,
    authenticate_credentials,
    authorize,
)
from zenml.zen_server.utils import error_response, handle_exceptions, zen_store

logger = get_logger(__name__)

router = APIRouter(
    prefix=API + VERSION_1 + USERS,
    tags=["users"],
    responses={401: error_response},
)


activation_router = APIRouter(
    prefix=API + VERSION_1 + USERS,
    tags=["users"],
    responses={401: error_response},
)


current_user_router = APIRouter(
    prefix=API + VERSION_1,
    tags=["users"],
    responses={401: error_response},
)


@router.get(
    "",
    response_model=List[UserResponseModel],
    responses={401: error_response, 404: error_response, 422: error_response},
)
@handle_exceptions
<<<<<<< HEAD
def list_users() -> List[UserResponseModel]:
=======
def list_users(
    _: AuthContext = Security(authorize, scopes=[PermissionType.READ])
) -> List[UserModel]:
>>>>>>> 9a4ac80a
    """Returns a list of all users.

    Returns:
        A list of all users.
    """
    return zen_store().list_users()


@router.post(
    "",
    response_model=UserResponseModel,
    responses={401: error_response, 409: error_response, 422: error_response},
)
@handle_exceptions
def create_user(
<<<<<<< HEAD
    user: UserRequestModel,
    _: AuthContext = Security(authorize, scopes=["write"]),
) -> UserResponseModel:
=======
    user: CreateUserRequest,
    _: AuthContext = Security(authorize, scopes=[PermissionType.WRITE]),
) -> CreateUserResponse:
>>>>>>> 9a4ac80a
    """Creates a user.

    # noqa: DAR401

    Args:
        user: User to create.

    Returns:
        The created user.
    """
    # Two ways of creating a new user:
    # 1. Create a new user with a password and have it immediately active
    # 2. Create a new user without a password and have it activated at a
    # later time with an activation token

    token: Optional[str] = None
    if user.password is None:
        user.active = False
        token = user.generate_activation_token()
    else:
        user.active = True
    new_user = zen_store().create_user(user)

    # For the time beeing all users are implicitely assigned the admin role
    zen_store().create_role_assignment(
        RoleAssignmentRequestModel(
            role=zen_store()._admin_role.id,
            user=new_user.id,
        )
    )

    # add back the original unhashed activation token, if generated, to
    # send it back to the client
    if token:
        new_user.activation_token = token
    return new_user


@router.get(
    "/{user_name_or_id}",
    response_model=UserResponseModel,
    responses={401: error_response, 404: error_response, 422: error_response},
)
@handle_exceptions
<<<<<<< HEAD
def get_user(user_name_or_id: Union[str, UUID]) -> UserResponseModel:
=======
def get_user(
    user_name_or_id: Union[str, UUID],
    _: AuthContext = Security(authorize, scopes=[PermissionType.READ]),
) -> UserModel:
>>>>>>> 9a4ac80a
    """Returns a specific user.

    Args:
        user_name_or_id: Name or ID of the user.

    Returns:
        A specific user.
    """
    return zen_store().get_user(user_name_or_id=user_name_or_id)


@router.put(
    "/{user_name_or_id}",
    response_model=UserResponseModel,
    responses={401: error_response, 404: error_response, 422: error_response},
)
@handle_exceptions
def update_user(
    user_name_or_id: Union[str, UUID],
<<<<<<< HEAD
    user_update: UserUpdateModel,
    _: AuthContext = Security(authorize, scopes=["write"]),
) -> UserResponseModel:
=======
    user: UpdateUserRequest,
    _: AuthContext = Security(authorize, scopes=[PermissionType.WRITE]),
) -> UserModel:
>>>>>>> 9a4ac80a
    """Updates a specific user.

    Args:
        user_name_or_id: Name or ID of the user.
        user_update: the user to use for the update.

    Returns:
        The updated user.
    """
    return zen_store().update_user(
        user_name_or_id=user_name_or_id,
        user_update=user_update,
    )


@activation_router.put(
    "/{user_name_or_id}" + ACTIVATE,
    response_model=UserResponseModel,
    responses={401: error_response, 404: error_response, 422: error_response},
)
@handle_exceptions
def activate_user(
    user_name_or_id: Union[str, UUID],
    user_update: UserUpdateModel,
) -> UserResponseModel:
    """Activates a specific user.

    Args:
        user_name_or_id: Name or ID of the user.
        user_update: the user to use for the update.

    Returns:
        The updated user.

    Raises:
        HTTPException: If the user is not authorized to activate the user.
    """
    auth_context = authenticate_credentials(
        user_name_or_id=user_name_or_id,
        activation_token=user_update.activation_token,
    )
    if auth_context is None:
        raise HTTPException(
            status_code=status.HTTP_401_UNAUTHORIZED,
            detail="Invalid authentication credentials",
        )
    user_update.active = True
    user_update.activation_token = None
    return zen_store().update_user(
        user_name_or_id=user_name_or_id, user_update=user_update
    )


@router.put(
    "/{user_name_or_id}" + DEACTIVATE,
    response_model=UserResponseModel,
    responses={401: error_response, 404: error_response, 422: error_response},
)
@handle_exceptions
def deactivate_user(
    user_name_or_id: Union[str, UUID],
<<<<<<< HEAD
    _: AuthContext = Security(authorize, scopes=["write"]),
) -> UserResponseModel:
=======
    _: AuthContext = Security(authorize, scopes=[PermissionType.WRITE]),
) -> DeactivateUserResponse:
>>>>>>> 9a4ac80a
    """Deactivates a user and generates a new activation token for it.

    Args:
        user_name_or_id: Name or ID of the user.

    Returns:
        The generated activation token.
    """
    user_update = UserUpdateModel(active=False)
    token = user_update.generate_activation_token()
    user = zen_store().update_user(
        user_name_or_id=user_name_or_id, user_update=user_update
    )
    # add back the original unhashed activation token
    user.activation_token = token
    return user


@router.delete(
    "/{user_name_or_id}",
    responses={401: error_response, 404: error_response, 422: error_response},
)
@handle_exceptions
def delete_user(
    user_name_or_id: Union[str, UUID],
    auth_context: AuthContext = Security(
        authorize, scopes=[PermissionType.WRITE]
    ),
) -> None:
    """Deletes a specific user.

    Args:
        user_name_or_id: Name or ID of the user.
        auth_context: The authentication context.

    Raises:
        IllegalOperationError: If the user is not authorized to delete the user.
    """
    user = zen_store().get_user(user_name_or_id)

    if auth_context.user.name == user.name:
        raise IllegalOperationError(
            "You cannot delete the user account currently used to authenticate "
            "to the ZenML server. If you wish to delete this account, "
            "please authenticate with another account or contact your ZenML "
            "administrator."
        )
    zen_store().delete_user(user_name_or_id=user_name_or_id)


@router.put(
    "/{user_name_or_id}" + EMAIL_ANALYTICS,
    response_model=UserResponseModel,
    responses={401: error_response, 404: error_response, 422: error_response},
)
@handle_exceptions
def email_opt_in_response(
    user_name_or_id: Union[str, UUID],
<<<<<<< HEAD
    user_response: UserUpdateModel,
    auth_context: AuthContext = Security(authorize, scopes=["me"]),
) -> UserResponseModel:
=======
    user_response: EmailOptInModel,
    auth_context: AuthContext = Security(authorize, scopes=[PermissionType.ME]),
) -> UserModel:
>>>>>>> 9a4ac80a
    """Sets the response of the user to the email prompt.

    Args:
        user_name_or_id: Name or ID of the user.
        user_response: User Response to email prompt
        auth_context: The authentication context of the user

    Returns:
        The updated user.

    Raises:
        NotAuthorizedError: if the user does not have the required
            permissions
    """
    if str(auth_context.user.id) == str(user_name_or_id):
        user_update = UserUpdateModel(
            email=user_response.email,
            email_opted_in=user_response.email_opted_in,
        )

        return zen_store().update_user(
            user_name_or_id=user_name_or_id, user_update=user_update
        )
    else:
        raise NotAuthorizedError(
            "Users can not opt in on behalf of another " "user."
        )


@router.get(
    "/{user_name_or_id}" + ROLES,
    response_model=List[RoleAssignmentRequestModel],
    responses={401: error_response, 404: error_response, 422: error_response},
)
@handle_exceptions
def get_role_assignments_for_user(
    user_name_or_id: Union[str, UUID],
    project_name_or_id: Optional[Union[str, UUID]] = None,
<<<<<<< HEAD
) -> List[RoleAssignmentResponseModel]:
=======
    role_name_or_id: Optional[Union[str, UUID]] = None,
    _: AuthContext = Security(authorize, scopes=[PermissionType.READ]),
) -> List[RoleAssignmentModel]:
>>>>>>> 9a4ac80a
    """Returns a list of all roles that are assigned to a user.

    Args:
        user_name_or_id: Name or ID of the user.
        project_name_or_id: If provided, only list roles that are limited to
            the given project.
        role_name_or_id: If provided, only list assignments of the given
            role

    Returns:
        A list of all roles that are assigned to a user.
    """
    return zen_store().list_role_assignments(
        user_name_or_id=user_name_or_id,
        project_name_or_id=project_name_or_id,
        role_name_or_id=role_name_or_id,
    )


@router.post(
    "/{user_name_or_id}" + ROLES,
    responses={401: error_response, 409: error_response, 422: error_response},
)
@handle_exceptions
def assign_role(
    user_name_or_id: Union[str, UUID],
    role_name_or_id: Union[str, UUID],
    project_name_or_id: Optional[Union[str, UUID]] = None,
    _: AuthContext = Security(authorize, scopes=[PermissionType.WRITE]),
) -> None:
    """Assign a role to a user for all resources within a given project or globally.

    Args:
        role_name_or_id: The name or ID of the role to assign to the user.
        user_name_or_id: Name or ID of the user to which to assign the role.
        project_name_or_id: Name or ID of the project in which to assign the
            role to the user. If this is not provided, the role will be
            assigned globally.
    """
    zen_store().assign_role(
        role_name_or_id=role_name_or_id,
        user_or_team_name_or_id=user_name_or_id,
        is_user=True,
        project_name_or_id=project_name_or_id,
    )


@router.delete(
    "/{user_name_or_id}" + ROLES + "/{role_name_or_id}",
    responses={401: error_response, 404: error_response, 422: error_response},
)
@handle_exceptions
def unassign_role(
    user_name_or_id: Union[str, UUID],
    role_name_or_id: Union[str, UUID],
    project_name_or_id: Optional[Union[str, UUID]] = None,
    _: AuthContext = Security(authorize, scopes=[PermissionType.WRITE]),
) -> None:
    """Remove a users role within a project or globally.

    Args:
        user_name_or_id: Name or ID of the user.
        role_name_or_id: Name or ID of the role.
        project_name_or_id: Name or ID of the project. If this is not
            provided, the role will be revoked globally.
    """
    zen_store().revoke_role(
        role_name_or_id=role_name_or_id,
        user_or_team_name_or_id=user_name_or_id,
        is_user=True,
        project_name_or_id=project_name_or_id,
    )


@current_user_router.get(
    "/current-user",
    response_model=UserResponseModel,
    responses={401: error_response, 404: error_response, 422: error_response},
)
# @handle_exceptions
def get_current_user(
<<<<<<< HEAD
    auth_context: AuthContext = Security(authorize, scopes=["me"]),
) -> UserResponseModel:
=======
    auth_context: AuthContext = Security(
        authorize, scopes=[PermissionType.READ]
    ),
) -> UserModel:
>>>>>>> 9a4ac80a
    """Returns the model of the authenticated user.

    Args:
        auth_context: The authentication context.

    Returns:
        The model of the authenticated user.
    """
    return auth_context.user


@current_user_router.put(
    "/current-user",
    response_model=UserResponseModel,
    responses={401: error_response, 404: error_response, 422: error_response},
)
@handle_exceptions
def update_myself(
<<<<<<< HEAD
    user: UserUpdateModel,
    auth_context: AuthContext = Security(authorize, scopes=["me"]),
) -> UserResponseModel:
=======
    user: UpdateUserRequest,
    auth_context: AuthContext = Security(authorize, scopes=[PermissionType.ME]),
) -> UserModel:
>>>>>>> 9a4ac80a
    """Updates a specific user.

    Args:
        user: the user to use for the update.
        auth_context: The authentication context.

    Returns:
        The updated user.
    """
    # TODO find diff between user and the auth_context.user
    return zen_store().update_user(
        user_name_or_id=auth_context.user.id, user_update=user
    )<|MERGE_RESOLUTION|>--- conflicted
+++ resolved
@@ -16,12 +16,9 @@
 from typing import List, Optional, Union
 from uuid import UUID
 
-<<<<<<< HEAD
-from fastapi import APIRouter, Depends, HTTPException, Security, status
-=======
 from fastapi import APIRouter, HTTPException, Security, status
 from pydantic import SecretStr
->>>>>>> 9a4ac80a
+from fastapi import APIRouter, Depends, HTTPException, Security, status
 
 from zenml.constants import (
     ACTIVATE,
@@ -78,13 +75,9 @@
     responses={401: error_response, 404: error_response, 422: error_response},
 )
 @handle_exceptions
-<<<<<<< HEAD
-def list_users() -> List[UserResponseModel]:
-=======
 def list_users(
     _: AuthContext = Security(authorize, scopes=[PermissionType.READ])
-) -> List[UserModel]:
->>>>>>> 9a4ac80a
+) -> List[UserResponseModel]:
     """Returns a list of all users.
 
     Returns:
@@ -100,15 +93,9 @@
 )
 @handle_exceptions
 def create_user(
-<<<<<<< HEAD
     user: UserRequestModel,
-    _: AuthContext = Security(authorize, scopes=["write"]),
-) -> UserResponseModel:
-=======
-    user: CreateUserRequest,
     _: AuthContext = Security(authorize, scopes=[PermissionType.WRITE]),
-) -> CreateUserResponse:
->>>>>>> 9a4ac80a
+) -> UserResponseModel:
     """Creates a user.
 
     # noqa: DAR401
@@ -153,14 +140,10 @@
     responses={401: error_response, 404: error_response, 422: error_response},
 )
 @handle_exceptions
-<<<<<<< HEAD
-def get_user(user_name_or_id: Union[str, UUID]) -> UserResponseModel:
-=======
 def get_user(
     user_name_or_id: Union[str, UUID],
     _: AuthContext = Security(authorize, scopes=[PermissionType.READ]),
-) -> UserModel:
->>>>>>> 9a4ac80a
+) -> UserResponseModel:
     """Returns a specific user.
 
     Args:
@@ -180,15 +163,9 @@
 @handle_exceptions
 def update_user(
     user_name_or_id: Union[str, UUID],
-<<<<<<< HEAD
     user_update: UserUpdateModel,
-    _: AuthContext = Security(authorize, scopes=["write"]),
-) -> UserResponseModel:
-=======
-    user: UpdateUserRequest,
     _: AuthContext = Security(authorize, scopes=[PermissionType.WRITE]),
-) -> UserModel:
->>>>>>> 9a4ac80a
+) -> UserResponseModel:
     """Updates a specific user.
 
     Args:
@@ -250,13 +227,8 @@
 @handle_exceptions
 def deactivate_user(
     user_name_or_id: Union[str, UUID],
-<<<<<<< HEAD
-    _: AuthContext = Security(authorize, scopes=["write"]),
-) -> UserResponseModel:
-=======
     _: AuthContext = Security(authorize, scopes=[PermissionType.WRITE]),
-) -> DeactivateUserResponse:
->>>>>>> 9a4ac80a
+) -> UserResponseModel:
     """Deactivates a user and generates a new activation token for it.
 
     Args:
@@ -315,15 +287,9 @@
 @handle_exceptions
 def email_opt_in_response(
     user_name_or_id: Union[str, UUID],
-<<<<<<< HEAD
     user_response: UserUpdateModel,
-    auth_context: AuthContext = Security(authorize, scopes=["me"]),
-) -> UserResponseModel:
-=======
-    user_response: EmailOptInModel,
     auth_context: AuthContext = Security(authorize, scopes=[PermissionType.ME]),
-) -> UserModel:
->>>>>>> 9a4ac80a
+) -> UserResponseModel:
     """Sets the response of the user to the email prompt.
 
     Args:
@@ -362,13 +328,9 @@
 def get_role_assignments_for_user(
     user_name_or_id: Union[str, UUID],
     project_name_or_id: Optional[Union[str, UUID]] = None,
-<<<<<<< HEAD
-) -> List[RoleAssignmentResponseModel]:
-=======
     role_name_or_id: Optional[Union[str, UUID]] = None,
     _: AuthContext = Security(authorize, scopes=[PermissionType.READ]),
-) -> List[RoleAssignmentModel]:
->>>>>>> 9a4ac80a
+) -> List[RoleAssignmentResponseModel]:
     """Returns a list of all roles that are assigned to a user.
 
     Args:
@@ -450,15 +412,9 @@
 )
 # @handle_exceptions
 def get_current_user(
-<<<<<<< HEAD
-    auth_context: AuthContext = Security(authorize, scopes=["me"]),
-) -> UserResponseModel:
-=======
     auth_context: AuthContext = Security(
         authorize, scopes=[PermissionType.READ]
-    ),
-) -> UserModel:
->>>>>>> 9a4ac80a
+    ),) -> UserResponseModel:
     """Returns the model of the authenticated user.
 
     Args:
@@ -477,15 +433,9 @@
 )
 @handle_exceptions
 def update_myself(
-<<<<<<< HEAD
     user: UserUpdateModel,
-    auth_context: AuthContext = Security(authorize, scopes=["me"]),
-) -> UserResponseModel:
-=======
-    user: UpdateUserRequest,
     auth_context: AuthContext = Security(authorize, scopes=[PermissionType.ME]),
-) -> UserModel:
->>>>>>> 9a4ac80a
+) -> UserResponseModel:
     """Updates a specific user.
 
     Args:
