#  Copyright (c) ZenML GmbH 2022. All Rights Reserved.
#
#  Licensed under the Apache License, Version 2.0 (the "License");
#  you may not use this file except in compliance with the License.
#  You may obtain a copy of the License at:
#
#       https://www.apache.org/licenses/LICENSE-2.0
#
#  Unless required by applicable law or agreed to in writing, software
#  distributed under the License is distributed on an "AS IS" BASIS,
#  WITHOUT WARRANTIES OR CONDITIONS OF ANY KIND, either express
#  or implied. See the License for the specific language governing
#  permissions and limitations under the License.
"""Endpoint definitions for authentication (login)."""

from typing import Optional

from fastapi import APIRouter, Depends, HTTPException, status
from fastapi.param_functions import Form

from zenml.constants import LOGIN, VERSION_1
from zenml.zen_server.auth import authenticate_credentials
from zenml.zen_server.utils import error_response

router = APIRouter(
    prefix=VERSION_1,
    tags=["auth"],
    responses={401: error_response},
)


class PasswordRequestForm:
    """OAuth2 password grant type request form.

    This form is similar to `fastapi.security.OAuth2PasswordRequestForm`, with
    the single difference being that it also allows an empty password.
    """

    def __init__(
        self,
        grant_type: str = Form(None, regex="password"),
        username: str = Form(...),
        password: Optional[str] = Form(""),
        scope: str = Form(""),
        client_id: Optional[str] = Form(None),
        client_secret: Optional[str] = Form(None),
    ):
        """Initializes the form.

        Args:
            grant_type: The grant type.
            username: The username.
            password: The password.
            scope: The scope.
            client_id: The client ID.
            client_secret: The client secret.
        """
        self.grant_type = grant_type
        self.username = username
        self.password = password
        self.scope = scope
        self.client_id = client_id
        self.client_secret = client_secret
        self.grant_type = grant_type
        self.username = username
        self.password = password
        self.scopes = scope.split()
        self.client_id = client_id
        self.client_secret = client_secret


@router.post(
    LOGIN,
    responses={401: error_response},
)
async def token(auth_form_data: PasswordRequestForm = Depends()):
    """Returns an access token for the given user.

    Args:
        auth_form_data: The authentication form data.

    Returns:
        An access token.

    Raises:
<<<<<<< HEAD
        401 error: when not authorized to login
=======
        HTTPException: 401 if not authorized to login.
>>>>>>> 87eac38e
    """
    auth_context = authenticate_credentials(
        user_name_or_id=auth_form_data.username,
        password=auth_form_data.password,
    )
    if not auth_context:
        raise HTTPException(
            status_code=status.HTTP_401_UNAUTHORIZED,
            detail="Incorrect username or password",
        )
    return auth_context
    if not auth_context:
        raise HTTPException(
            status_code=status.HTTP_401_UNAUTHORIZED,
            detail="Incorrect username or password",
            headers={"WWW-Authenticate": "Bearer"},
        )

    access_token = auth_context.user.generate_access_token()

    # The response of the token endpoint must be a JSON object with the
    # following fields:
    #
    #   * token_type - the token type (must be "bearer" in our case)
    #   * access_token - string containing the access token
    return {"access_token": access_token, "token_type": "bearer"}<|MERGE_RESOLUTION|>--- conflicted
+++ resolved
@@ -83,11 +83,7 @@
         An access token.
 
     Raises:
-<<<<<<< HEAD
-        401 error: when not authorized to login
-=======
         HTTPException: 401 if not authorized to login.
->>>>>>> 87eac38e
     """
     auth_context = authenticate_credentials(
         user_name_or_id=auth_form_data.username,
