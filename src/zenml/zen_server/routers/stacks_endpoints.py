--- conflicted
+++ resolved
@@ -56,30 +56,15 @@
         user_name_or_id: Optionally filter by name or ID of the user.
         component_id: Optionally filter by component that is part of the stack.
         name: Optionally filter by stack name
-<<<<<<< HEAD
-        is_shared: Optionally filter by shared status of the stack
-        params: Parameters for pagination (page and size)
-=======
         is_shared: Defines whether to return shared stacks or the private stacks
             of the user. If not set, both are returned.
->>>>>>> dd3dcd41
+        params: Parameters for pagination (page and size)
         auth_context: Authentication Context
 
     Returns:
         All stacks.
     """
-<<<<<<< HEAD
-    stacks = zen_store().list_stacks(
-        project_name_or_id=project_name_or_id,
-        user_name_or_id=user_name_or_id or auth_context.user.id,
-        component_id=component_id,
-        is_shared=False,
-        name=name,
-        params=params,
-    )
-    # In case the user didn't explicitly filter for is shared == False
-=======
-    stacks: List[StackResponseModel] = []
+    stacks: Page[StackResponseModel] = []
 
     # Get private stacks unless `is_shared` is set to True
     if is_shared is None or not is_shared:
@@ -89,11 +74,11 @@
             component_id=component_id,
             is_shared=False,
             name=name,
+            params=params,
         )
         stacks += own_stacks
 
     # Get shared stacks unless `is_shared` is set to False
->>>>>>> dd3dcd41
     if is_shared is None or is_shared:
         shared_stacks = zen_store().list_stacks(
             project_name_or_id=project_name_or_id,
