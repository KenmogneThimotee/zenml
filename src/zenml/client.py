#  Copyright (c) ZenML GmbH 2022. All Rights Reserved.
#
#  Licensed under the Apache License, Version 2.0 (the "License");
#  you may not use this file except in compliance with the License.
#  You may obtain a copy of the License at:
#
#       https://www.apache.org/licenses/LICENSE-2.0
#
#  Unless required by applicable law or agreed to in writing, software
#  distributed under the License is distributed on an "AS IS" BASIS,
#  WITHOUT WARRANTIES OR CONDITIONS OF ANY KIND, either express
#  or implied. See the License for the specific language governing
#  permissions and limitations under the License.
"""Client implementation."""
import os
import uuid
from abc import ABCMeta
from pathlib import Path
from typing import (
    TYPE_CHECKING,
    Any,
    Callable,
    Dict,
    List,
    Optional,
    Set,
    Type,
    TypeVar,
    Union,
    cast,
)
from uuid import UUID

from zenml.config.global_config import GlobalConfiguration
from zenml.constants import (
    ENV_ZENML_ENABLE_REPO_INIT_WARNINGS,
    ENV_ZENML_REPOSITORY_PATH,
    REPOSITORY_DIRECTORY_NAME,
    handle_bool_env_var,
)
from zenml.enums import PermissionType, StackComponentType, StoreType
from zenml.exceptions import (
    AlreadyExistsException,
    IllegalOperationError,
    InitializationException,
    ValidationError,
)
from zenml.io import fileio
from zenml.logger import get_logger
from zenml.new_models import (
    ArtifactRequestModel,
    ComponentRequestModel,
    ComponentUpdateModel,
    FlavorRequestModel,
    PipelineRequestModel,
    PipelineResponseModel,
    PipelineRunRequestModel,
    PipelineRunResponseModel,
    ProjectRequestModel,
    ProjectResponseModel,
    ProjectUpdateModel,
    RoleAssignmentRequestModel,
    RoleAssignmentResponseModel,
    RoleRequestModel,
    RoleResponseModel,
    RoleUpdateModel,
    StepRunRequestModel,
    StackRequestModel,
    StackResponseModel,
    StackUpdateModel,
    TeamRequestModel,
    TeamResponseModel,
    UserRequestModel,
    UserResponseModel,
    UserUpdateModel,
)
from zenml.new_models.base_models import BaseResponseModel
from zenml.new_models.team_models import TeamUpdateModel
from zenml.utils import io_utils
from zenml.utils.analytics_utils import AnalyticsEvent, track
from zenml.utils.filesync_model import FileSyncModel

if TYPE_CHECKING:
    from zenml.config.pipeline_configurations import PipelineSpec
    from zenml.new_models import ComponentResponseModel, FlavorResponseModel
    from zenml.stack import Stack, StackComponentConfig
    from zenml.zen_stores.base_zen_store import BaseZenStore

logger = get_logger(__name__)
AnyResponseModel = TypeVar("AnyResponseModel", bound=BaseResponseModel)


class ClientConfiguration(FileSyncModel):
    """Pydantic object used for serializing client configuration options."""

    _active_stack: Optional["StackResponseModel"] = None
    active_stack_id: Optional[UUID]

    _active_project: Optional["ProjectResponseModel"] = None
    active_project_id: Optional[UUID]

    def set_active_project(self, project: "ProjectResponseModel") -> None:
        """Set the project for the local client.

        Args:
            project: The project to set active.
        """
        self._active_project = project
        self.active_project_id = project.id

    def set_active_stack(self, stack: "StackResponseModel") -> None:
        """Set the stack for the local client.

        Args:
            stack: The stack to set active.
        """
        self._active_stack = stack
        self.active_stack_id = stack.id

    @property
    def active_project(self) -> "ProjectResponseModel":
        """"""
        if self._active_project:
            return self._active_project
        else:
            raise RuntimeError(
                "No active project configured. You will need"
                "to configure an active project to continue."
            )

    @property
    def active_stack(self) -> "StackResponseModel":
        """"""
        if self._active_stack:
            return self._active_stack
        else:
            raise RuntimeError(
                "No active project configured. You will need"
                "to configure an active project to continue."
            )

    class Config:
        """Pydantic configuration class."""

        # Validate attributes when assigning them. We need to set this in order
        # to have a mix of mutable and immutable attributes
        validate_assignment = True
        # Allow extra attributes from configs of previous ZenML versions to
        # permit downgrading
        extra = "allow"
        # all attributes with leading underscore are private and therefore
        # are mutable and not included in serialization
        underscore_attrs_are_private = True


class ClientMetaClass(ABCMeta):
    """Client singleton metaclass.

    This metaclass is used to enforce a singleton instance of the Client
    class with the following additional properties:

    * the singleton Client instance is created on first access to reflect
    the global configuration and local client configuration.
    * the Client shouldn't be accessed from within pipeline steps (a warning
    is logged if this is attempted).
    """

    def __init__(cls, *args: Any, **kwargs: Any) -> None:
        """Initialize the Client class.

        Args:
            *args: Positional arguments.
            **kwargs: Keyword arguments.
        """
        super().__init__(*args, **kwargs)
        cls._global_client: Optional["Client"] = None

    def __call__(cls, *args: Any, **kwargs: Any) -> "Client":
        """Create or return the global Client instance.

        If the Client constructor is called with custom arguments,
        the singleton functionality of the metaclass is bypassed: a new
        Client instance is created and returned immediately and without
        saving it as the global Client singleton.

        Args:
            *args: Positional arguments.
            **kwargs: Keyword arguments.

        Returns:
            Client: The global Client instance.
        """
        if args or kwargs:
            return cast("Client", super().__call__(*args, **kwargs))

        if not cls._global_client:
            cls._global_client = cast(
                "Client", super().__call__(*args, **kwargs)
            )

        return cls._global_client


class Client(metaclass=ClientMetaClass):
    """ZenML client class.

    The ZenML client manages configuration options for ZenML stacks as well
    as their components.
    """

    def __init__(
        self,
        root: Optional[Path] = None,
    ) -> None:
        """Initializes the global client instance.

        Client is a singleton class: only one instance can exist. Calling
        this constructor multiple times will always yield the same instance (see
        the exception below).

        The `root` argument is only meant for internal use and testing purposes.
        User code must never pass them to the constructor.
        When a custom `root` value is passed, an anonymous Client instance
        is created and returned independently of the Client singleton and
        that will have no effect as far as the rest of the ZenML core code is
        concerned.

        Instead of creating a new Client instance to reflect a different
        repository root, to change the active root in the global Client,
        call `Client().activate_root(<new-root>)`.

        Args:
            root: (internal use) custom root directory for the client. If
                no path is given, the repository root is determined using the
                environment variable `ZENML_REPOSITORY_PATH` (if set) and by
                recursively searching in the parent directories of the
                current working directory. Only used to initialize new
                clients internally.
        """
        self._root: Optional[Path] = None
        self._config: Optional[ClientConfiguration] = None

        self._set_active_root(root)

    @classmethod
    def get_instance(cls) -> Optional["Client"]:
        """Return the Client singleton instance.

        Returns:
            The Client singleton instance or None, if the Client hasn't
            been initialized yet.
        """
        return cls._global_client

    @classmethod
    def _reset_instance(cls, client: Optional["Client"] = None) -> None:
        """Reset the Client singleton instance.

        This method is only meant for internal use and testing purposes.

        Args:
            client: The Client instance to set as the global singleton.
                If None, the global Client singleton is reset to an empty
                value.
        """
        cls._global_client = client

    def _set_active_root(self, root: Optional[Path] = None) -> None:
        """Set the supplied path as the repository root.

        If a client configuration is found at the given path or the
        path, it is loaded and used to initialize the client.
        If no client configuration is found, the global configuration is
        used instead to manage the active stack, project etc.

        Args:
            root: The path to set as the active repository root. If not set,
                the repository root is determined using the environment
                variable `ZENML_REPOSITORY_PATH` (if set) and by recursively
                searching in the parent directories of the current working
                directory.
        """
        enable_warnings = handle_bool_env_var(
            ENV_ZENML_ENABLE_REPO_INIT_WARNINGS, True
        )
        self._root = self.find_repository(root, enable_warnings=enable_warnings)

        if not self._root:
            if enable_warnings:
                logger.info("Running without an active repository root.")
        else:
            logger.debug("Using repository root %s.", self._root)
            self._config = self._load_config()

        # Sanitize the client configuration to reflect the current
        # settings
        self._sanitize_config()

    def _config_path(self) -> Optional[str]:
        """Path to the client configuration file.

        Returns:
            Path to the client configuration file or None if the client
            root has not been initialized yet.
        """
        if not self.config_directory:
            return None
        return str(self.config_directory / "config.yaml")

    def _sanitize_config(self) -> None:
        """Sanitize and save the client configuration.

        This method is called to ensure that the client configuration
        doesn't contain outdated information, such as an active stack or
        project that no longer exists.
        """
        if not self._config:
            return

        active_project, active_stack = self.zen_store.validate_active_config(
            self._config.active_project_id,
            self._config.active_stack_id,
            config_name="repo",
        )
        self._config.set_active_stack(active_stack)
        self._config.set_active_project(active_project)

    def _load_config(self) -> Optional[ClientConfiguration]:
        """Loads the client configuration from disk.

        This happens if the client has an active root and the configuration
        file exists. If the configuration file doesn't exist, an empty
        configuration is returned.

        Returns:
            Loaded client configuration or None if the client does not
            have an active root.
        """
        config_path = self._config_path()
        if not config_path:
            return None

        # load the client configuration file if it exists, otherwise use
        # an empty configuration as default
        if fileio.exists(config_path):
            logger.debug(f"Loading client configuration from {config_path}.")
        else:
            logger.debug(
                "No client configuration file found, creating default "
                "configuration."
            )

        return ClientConfiguration(config_path)

    @staticmethod
    @track(event=AnalyticsEvent.INITIALIZE_REPO)
    def initialize(
        root: Optional[Path] = None,
    ) -> None:
        """Initializes a new ZenML repository at the given path.

        Args:
            root: The root directory where the repository should be created.
                If None, the current working directory is used.

        Raises:
            InitializationException: If the root directory already contains a
                ZenML repository.
        """
        root = root or Path.cwd()
        logger.debug("Initializing new repository at path %s.", root)
        if Client.is_repository_directory(root):
            raise InitializationException(
                f"Found existing ZenML repository at path '{root}'."
            )

        config_directory = str(root / REPOSITORY_DIRECTORY_NAME)
        io_utils.create_dir_recursive_if_not_exists(config_directory)
        # Initialize the repository configuration at the custom path
        Client(root=root)

    @property
    def uses_local_configuration(self) -> bool:
        """Check if the client is using a local configuration.

        Returns:
            True if the client is using a local configuration,
            False otherwise.
        """
        return self._config is not None

    @staticmethod
    def is_repository_directory(path: Path) -> bool:
        """Checks whether a ZenML client exists at the given path.

        Args:
            path: The path to check.

        Returns:
            True if a ZenML client exists at the given path,
            False otherwise.
        """
        config_dir = path / REPOSITORY_DIRECTORY_NAME
        return fileio.isdir(str(config_dir))

    @staticmethod
    def find_repository(
        path: Optional[Path] = None, enable_warnings: bool = False
    ) -> Optional[Path]:
        """Search for a ZenML repository directory.

        Args:
            path: Optional path to look for the repository. If no path is
                given, this function tries to find the repository using the
                environment variable `ZENML_REPOSITORY_PATH` (if set) and
                recursively searching in the parent directories of the current
                working directory.
            enable_warnings: If `True`, warnings are printed if the repository
                root cannot be found.

        Returns:
            Absolute path to a ZenML repository directory or None if no
            repository directory was found.
        """
        if not path:
            # try to get path from the environment variable
            env_var_path = os.getenv(ENV_ZENML_REPOSITORY_PATH)
            if env_var_path:
                path = Path(env_var_path)

        if path:
            # explicit path via parameter or environment variable, don't search
            # parent directories
            search_parent_directories = False
            warning_message = (
                f"Unable to find ZenML repository at path '{path}'. Make sure "
                f"to create a ZenML repository by calling `zenml init` when "
                f"specifying an explicit repository path in code or via the "
                f"environment variable '{ENV_ZENML_REPOSITORY_PATH}'."
            )
        else:
            # try to find the repository in the parent directories of the
            # current working directory
            path = Path.cwd()
            search_parent_directories = True
            warning_message = (
                f"Unable to find ZenML repository in your current working "
                f"directory ({path}) or any parent directories. If you "
                f"want to use an existing repository which is in a different "
                f"location, set the environment variable "
                f"'{ENV_ZENML_REPOSITORY_PATH}'. If you want to create a new "
                f"repository, run `zenml init`."
            )

        def _find_repository_helper(path_: Path) -> Optional[Path]:
            """Recursively search parent directories for a ZenML repository.

            Args:
                path_: The path to search.

            Returns:
                Absolute path to a ZenML repository directory or None if no
                repository directory was found.
            """
            if Client.is_repository_directory(path_):
                return path_

            if not search_parent_directories or io_utils.is_root(str(path_)):
                return None

            return _find_repository_helper(path_.parent)

        repository_path = _find_repository_helper(path)

        if repository_path:
            return repository_path.resolve()
        if enable_warnings:
            logger.warning(warning_message)
        return None

    @property
    def zen_store(self) -> "BaseZenStore":
        """Shortcut to return the global zen store.

        Returns:
            The global zen store.
        """
        return GlobalConfiguration().zen_store

    @property
    def root(self) -> Optional[Path]:
        """The root directory of this client.

        Returns:
            The root directory of this client, or None, if the client
            has not been initialized.
        """
        return self._root

    @property
    def config_directory(self) -> Optional[Path]:
        """The configuration directory of this client.

        Returns:
            The configuration directory of this client, or None, if the
            client doesn't have an active root.
        """
        if not self.root:
            return None
        return self.root / REPOSITORY_DIRECTORY_NAME

    def activate_root(self, root: Optional[Path] = None) -> None:
        """Set the active repository root directory.

        Args:
            root: The path to set as the active repository root. If not set,
                the repository root is determined using the environment
                variable `ZENML_REPOSITORY_PATH` (if set) and by recursively
                searching in the parent directories of the current working
                directory.
        """
        self._set_active_root(root)

    @track(event=AnalyticsEvent.SET_PROJECT)
    def set_active_project(
        self, project_name_or_id: Union[str, UUID]
    ) -> "ProjectResponseModel":
        """Set the project for the local client.

        Args:
            project_name_or_id: The name or ID of the project to set active.

        Returns:
            The model of the active project.
        """
        project = self.zen_store.get_project(
            project_name_or_id=project_name_or_id
        )  # raises KeyError
        if self._config:
            self._config.set_active_project(project)
        else:
            # set the active project globally only if the client doesn't use
            # a local configuration
            GlobalConfiguration().set_active_project(project)
        return project

    # ---- #
    # USER #
    # ---- #

    @property
    def active_user(self) -> "UserResponseModel":
        """Get the user that is currently in use.

        Returns:
            The active user.
        """
        return self.zen_store.active_user

    def create_user(
        self,
        name: str,
        password: Optional[str] = None,
    ):
        user = UserRequestModel(name=name, password=password or None)
        if self.zen_store.type != StoreType.REST:
            user.active = password != ""
        else:
            user.active = True

        return self.zen_store.create_user(user=user)

    def get_user(self, name_id_or_prefix: str) -> UserResponseModel:
        """Gets a user.

        Args:
            name_id_or_prefix: The name or ID of the user.

        Returns:
            The User
        """
        return self._get_entity_by_id_or_name_or_prefix(
            response_model=UserResponseModel,
            get_method=self.zen_store.get_user,
            list_method=self.zen_store.list_users,
            name_id_or_prefix=name_id_or_prefix,
        )

    def delete_user(self, user_name_or_id: str) -> None:
        """Delete a user.

        Args:
            user_name_or_id: The name or ID of the user to delete.

        Raises:
            IllegalOperationError: If the user to delete is the active user.
        """
        user = self.get_user(user_name_or_id)
        if self.zen_store.active_user_name == user.name:
            raise IllegalOperationError(
                "You cannot delete yourself. If you wish to delete your active "
                "user account, please contact your ZenML administrator."
            )
        self.zen_store.delete_user(user_name_or_id=user.name)

    def update_user(
        self,
        user_name_or_id: str,
        updated_name: Optional[str] = None,
        updated_full_name: Optional[str] = None,
        updated_email: Optional[str] = None,
    ) -> UserResponseModel:
        user = self._get_entity_by_id_or_name_or_prefix(
            response_model=UserResponseModel,
            get_method=self.zen_store.get_user,
            list_method=self.zen_store.list_users,
            name_id_or_prefix=user_name_or_id,
        )

        user_update = UserUpdateModel()
        if updated_name:
            user_update.name = updated_name
        if updated_full_name:
            user_update.full_name = updated_full_name
        if updated_email:
            user_update.email = updated_email
        return self.zen_store.update_user(
            user_name_or_id=user.id, user_update=user_update
        )

    # ---- #
    # TEAM #
    # ---- #

    def get_team(self, name_id_or_prefix: str) -> TeamResponseModel:
        """Gets a team.

        Args:
            name_id_or_prefix: The name or ID of the team.

        Returns:
            The Team
        """
        return self._get_entity_by_id_or_name_or_prefix(
            response_model=TeamResponseModel,
            get_method=self.zen_store.get_team,
            list_method=self.zen_store.list_teams,
            name_id_or_prefix=name_id_or_prefix,
        )

    def list_teams(self, name: Optional[str] = None) -> List[TeamResponseModel]:
        """List all teams.

        Args:
            name: The name to filter by

        Returns:
            The Team
        """
        return self.zen_store.list_teams(name=name)

    def create_team(
        self, name: str, users: Optional[List[str]] = None
    ) -> TeamResponseModel:
        """Create a team.

        Args:
            name: Name of the new team
            users: Users of the new team
        """
        user_list = []
        if users:
            for user_name_or_id in users:
                user_list.append(
                    self.get_user(name_id_or_prefix=user_name_or_id).id
                )

        team = TeamRequestModel(name=name, users=user_list)

        return self.zen_store.create_team(team=team)

    def delete_team(self, team_name_or_id: str) -> None:
        """Delete a team.

        Args:
            team_name_or_id: The name or ID of the team to delete.
        """
        team = self.get_team(team_name_or_id)
        self.zen_store.delete_team(team_name_or_id=team.name)

    def update_team(
        self,
        team_name_or_id: str,
        new_name: Optional[str] = None,
        remove_users: Optional[List[str]] = None,
        add_users: Optional[List[str]] = None,
    ) -> TeamResponseModel:
        team = self._get_entity_by_id_or_name_or_prefix(
            response_model=TeamResponseModel,
            get_method=self.zen_store.get_team,
            list_method=self.zen_store.list_teams,
            name_id_or_prefix=team_name_or_id,
        )

        team_update = TeamUpdateModel()
        if new_name:
            team_update.name = new_name

        team_users: Optional[List[UUID]] = None

        union_add_rm = set(remove_users) & set(add_users)
        if union_add_rm:
            raise RuntimeError(
                f"The `remove_user` and `add_user` "
                f"options both contain the same value(s): "
                f"`{union_add_rm}`. Please rerun command and make sure "
                f"that the same user does not show up for "
                f"`remove_user` and `add_user`."
            )
        # Only if permissions are being added or removed will they need to be
        #  set for the update model
        if remove_users or add_users:
            team_users = [u.id for u in team.users]
        if remove_users:
            for rm_p in remove_users:
                user = self.get_user(rm_p)
                try:
                    team_users.remove(user.id)
                except KeyError:
                    logger.warning(
                        f"Role {remove_users} was already not "
                        f"part of the '{team.name}' Team."
                    )
        if add_users:
            for add_u in add_users:
                team_users.append(self.get_user(add_u).id)

        if team_users:
            team_update.users = team_users

        return self.zen_store.update_team(
            team_id=team.id, team_update=team_update
        )

    # ----- #
    # ROLES #
    # ----- #

    def get_role(self, name_id_or_prefix: str) -> RoleResponseModel:
        """Gets a role.

        Args:
            name_id_or_prefix: The name or ID of the role.

        Returns:
            The User
        """
        return self._get_entity_by_id_or_name_or_prefix(
            response_model=RoleResponseModel,
            get_method=self.zen_store.get_role,
            list_method=self.zen_store.list_roles,
            name_id_or_prefix=name_id_or_prefix,
        )

    def list_roles(self, name: Optional[str] = None) -> List[RoleResponseModel]:
        """Gets a user.

        Args:
            name: The name of the roles.

        Returns:
            The User
        """
        return self.zen_store.list_roles(name=name)

    def create_role(
        self, name: str, permissions_list: List[str]
    ) -> RoleResponseModel:
        """Gets a user.

        Args:
            name: The name for the new role.
            permissions_list: The permissions to attach to this role.

        Returns:
            The newly created role
        """
        permissions: Set[PermissionType] = set()
        for permission in permissions_list:
            if permission in PermissionType.values():
                permissions.add(PermissionType(permission))

        new_role = RoleRequestModel(name=name, permissions=permissions)
        return self.zen_store.create_role(new_role)

    def update_role(
        self,
        name_id_or_prefix: str,
        new_name: Optional[str] = None,
        remove_permission: Optional[List[str]] = None,
        add_permission: Optional[List[str]] = None,
    ) -> RoleResponseModel:
        """Gets a user.

        Args:
            name_id_or_prefix: The name or ID of the user.
            new_name: The new name for the role
            remove_permission: Permissions to remove from this role
            add_permission: Permissions to add to this role

        Returns:
            The User
        """
        role = self._get_entity_by_id_or_name_or_prefix(
            response_model=RoleResponseModel,
            get_method=self.zen_store.get_role,
            list_method=self.zen_store.list_roles,
            name_id_or_prefix=name_id_or_prefix,
        )
        role_update = RoleUpdateModel()

        role_permissions = None

        union_add_rm = set(remove_permission) & set(add_permission)
        if union_add_rm:
            raise RuntimeError(
                f"The `remove_permission` and `add_permission` "
                f"options both contain the same value(s): "
                f"`{union_add_rm}`. Please rerun command and make sure "
                f"that the same role does not show up for "
                f"`remove_permission` and `add_permission`."
            )
        # Only if permissions are being added or removed will they need to be
        #  set for the update model
        if remove_permission or add_permission:
            role_permissions = role.permissions
        if remove_permission:
            for rm_p in remove_permission:
                if rm_p in PermissionType:
                    try:
                        role_permissions.remove(PermissionType(rm_p))
                    except KeyError:
                        logger.warning(
                            f"Role {remove_permission} was already not "
                            f"part of the {role} Role."
                        )
        if add_permission:
            for add_p in add_permission:
                if add_p in PermissionType.values():
                    # Set won't throw an error if the item was already in it
                    role_permissions.add(PermissionType(add_p))

        if role_permissions:
            role_update.permissions = set(role_permissions)
        if new_name:
            role_update.name = new_name

        return Client().zen_store.update_role(
            role_id=role.id, role_update=role_update
        )

    def delete_role(self, name_id_or_prefix: str) -> None:
        """Gets a user.

        Args:
            name_id_or_prefix: The name or ID of the user.
        """
        self.zen_store.delete_role(role_name_or_id=name_id_or_prefix)

    # ---------------- #
    # ROLE ASSIGNMENTS #
    # ---------------- #

    def get_role_assignment(
        self,
        role_name_or_id: str,
        user_or_team_name_or_id: str,
        is_user: bool,
        project_name_or_id: Optional[str] = None,
    ) -> RoleAssignmentResponseModel:
        """Get a role assignment.

        Args:
            role_name_or_id: Role to assign
            user_or_team_name_or_id: team to assign the role to
            is_user: Whether to interpret the user_or_team_name_or_id field as
                user (=True) or team (=False)
            project_name_or_id: project scope within which to assign the role
        """
        if is_user:
            role_assignments = self.zen_store.list_role_assignments(
                project_name_or_id=project_name_or_id,
                user_name_or_id=user_or_team_name_or_id,
                role_name_or_id=role_name_or_id,
            )
        else:
            role_assignments = self.zen_store.list_role_assignments(
                project_name_or_id=project_name_or_id,
                user_name_or_id=user_or_team_name_or_id,
                role_name_or_id=role_name_or_id,
            )
        # Implicit assumption is that maximally one such assignment can exists
        if role_assignments:
            return role_assignments[0]
        else:
            raise RuntimeError(
                "No such role assignment could be found for "
                f"user/team : {user_or_team_name_or_id} with "
                f"role : {role_name_or_id} within "
                f"project : {project_name_or_id}"
            )

    def create_role_assignment(
        self,
        role_name_or_id: str,
        user_or_team_name_or_id: str,
        is_user: bool,
        project_name_or_id: Optional[str] = None,
    ):
        """Create a role assignment.

        Args:
            role_name_or_id: Role to assign
            user_or_team_name_or_id: team to assign the role to
            is_user: Whether to interpret the user_or_team_name_or_id field as
                user (=True) or team (=False)
            project_name_or_id: project scope within which to assign the role

        """
        role = self._get_entity_by_id_or_name_or_prefix(
            response_model=RoleResponseModel,
            get_method=self.zen_store.get_role,
            list_method=self.zen_store.list_roles,
            name_id_or_prefix=role_name_or_id,
        )
        project = None
        if project_name_or_id:
            project = self._get_entity_by_id_or_name_or_prefix(
                response_model=ProjectResponseModel,
                get_method=self.zen_store.get_project,
                list_method=self.zen_store.list_projects,
                name_id_or_prefix=project_name_or_id,
            )
        if is_user:
            user = self._get_entity_by_id_or_name_or_prefix(
                response_model=UserResponseModel,
                get_method=self.zen_store.get_user,
                list_method=self.zen_store.list_users,
                name_id_or_prefix=user_or_team_name_or_id,
            )
            role_assignment = RoleAssignmentRequestModel(
                role=role.id,
                user=user.id,
                project=project,
                is_user=True,
            )
        else:
            team = self._get_entity_by_id_or_name_or_prefix(
                response_model=TeamResponseModel,
                get_method=self.zen_store.get_team,
                list_method=self.zen_store.list_teams,
                name_id_or_prefix=user_or_team_name_or_id,
            )
            role_assignment = RoleAssignmentRequestModel(
                role=role.id,
                team=team.id,
                project=project,
                is_user=False,
            )

        return self.zen_store.create_role_assignment(
            role_assignment=role_assignment
        )

    def delete_role_assignment(
        self,
        role_name_or_id: str,
        user_or_team_name_or_id: str,
        is_user: bool,
        project_name_or_id: Optional[str] = None,
    ):
        """Delete a role assignment.

        Args:
            role_name_or_id: Role to assign
            user_or_team_name_or_id: team to assign the role to
            is_user: Whether to interpret the user_or_team_name_or_id field as
                user (=True) or team (=False)
            project_name_or_id: project scope within which to assign the role
        """
        role_assignment = self.get_role_assignment(
            role_name_or_id=role_name_or_id,
            user_or_team_name_or_id=user_or_team_name_or_id,
            is_user=is_user,
            project_name_or_id=project_name_or_id,
        )
        self.zen_store.delete_role_assignment(role_assignment.id)

    def list_role_assignment(
        self,
        role_name_or_id: Optional[str] = None,
        user_name_or_id: Optional[str] = None,
        team_name_or_id: Optional[str] = None,
        project_name_or_id: Optional[str] = None,
    ) -> List[RoleAssignmentResponseModel]:
        return self.zen_store.list_role_assignments(
            project_name_or_id=project_name_or_id,
            role_name_or_id=role_name_or_id,
            user_name_or_id=user_name_or_id,
            team_name_or_id=team_name_or_id,
        )

    # ------- #
    # PROJECT #
    # ------- #

    @property
    def active_project(self) -> "ProjectResponseModel":
        """Get the currently active project of the local client.

        If no active project is configured locally for the client, the
        active project in the global configuration is used instead.

        Returns:
            The active project.

        Raises:
            RuntimeError: If the active project is not set.
        """
        project: Optional["ProjectResponseModel"] = None
        if self._config:
            project = self._config.active_project

        if not project:
            project = GlobalConfiguration().active_project

        if not project:
            raise RuntimeError(
                "No active project is configured. Run "
                "`zenml project set PROJECT_NAME` to set the active "
                "project."
            )

        from zenml.zen_stores.base_zen_store import DEFAULT_PROJECT_NAME

        if project.name != DEFAULT_PROJECT_NAME:
            logger.warning(
                f"You are running with a non-default project "
                f"'{project.name}'. Any stacks, components, "
                f"pipelines and pipeline runs produced in this "
                f"project will currently not be accessible through "
                f"the dashboard. However, this will be possible "
                f"in the near future."
            )
        return project

    def get_project(self, name_id_or_prefix: str) -> ProjectResponseModel:
        """Gets a project.

        Args:
            name_id_or_prefix: The name or ID of the project.

        Returns:
            The Project
        """
        return self._get_entity_by_id_or_name_or_prefix(
            response_model=ProjectResponseModel,
            get_method=self.zen_store.get_project,
            list_method=self.zen_store.list_projects,
            name_id_or_prefix=name_id_or_prefix,
        )

    def create_project(
        self, name: str, description: str
    ) -> "ProjectResponseModel":
        """Create a new project.

        Args:
            name: Name of the project
            description: Description of the project
        """
        return self.zen_store.create_project(
            ProjectRequestModel(name=name, description=description)
        )

    def update_project(
        self,
        name: str,
        new_name: Optional[str] = None,
        new_description: Optional[str] = None,
    ) -> "ProjectResponseModel":
        """Create a new project.

        Args:
            name: Name of the project
            new_name: Name of the project
            new_description: Description of the project
        """
        project = self._get_entity_by_id_or_name_or_prefix(
            response_model=ProjectResponseModel,
            get_method=self.zen_store.get_project,
            list_method=self.zen_store.list_projects,
            name_id_or_prefix=name,
        )
        project_update = ProjectUpdateModel()
        if new_name:
            project_update.name = new_name
        if new_description:
            project_update.description = new_description
        return self.zen_store.update_project(
            project_id=project.id,
            project_update=project_update,
        )

    def delete_project(self, project_name_or_id: str) -> None:
        """Delete a project.

        Args:
            project_name_or_id: The name or ID of the project to delete.

        Raises:
            IllegalOperationError: If the project to delete is the active
                project.
        """
        project = self.zen_store.get_project(project_name_or_id)
        if self.active_project.id == project.id:
            raise IllegalOperationError(
                f"Project '{project_name_or_id}' cannot be deleted since it is "
                "currently active. Please set another project as active first."
            )
        self.zen_store.delete_project(project_name_or_id=project_name_or_id)

    # ------ #
    # STACKS #
    # ------ #

    @property
    def active_stack(self) -> "Stack":
        """The active stack for this client.

        Returns:
            The active stack for this client.
        """
        from zenml.stack.stack import Stack

        return Stack.from_model(self.active_stack_model)

    @property
    def active_stack_model(self) -> "StackResponseModel":
        """The model of the active stack for this client.

        If no active stack is configured locally for the client, the active
        stack in the global configuration is used instead.

        Returns:
            The model of the active stack for this client.

        Raises:
            RuntimeError: If the active stack is not set.
        """
        stack: Optional["StackResponseModel"] = None
        if self._config:
            stack = self._config.active_stack

        if not stack:
            stack = GlobalConfiguration().active_stack

        if not stack:
            raise RuntimeError(
                "No active stack is configured. Run "
                "`zenml stack set PROJECT_NAME` to set the active "
                "stack."
            )

        return stack

    def get_stack(
        self, name_id_or_prefix: Optional[str] = None
    ) -> "StackResponseModel":
        """Get Stack.

        Args:
            name_id_or_prefix: ID of the pipeline.

        Raises:
            KeyError: If the name_id_or_prefix does not uniquely identify one
                stack
        """
        if name_id_or_prefix is not None:
            return self._get_entity_by_id_or_name_or_prefix(
                response_model=StackResponseModel,
                get_method=self.zen_store.get_stack,
                list_method=self.zen_store.list_stacks,
                name_id_or_prefix=name_id_or_prefix,
            )
        else:
            return self.active_stack_model

    def register_stack(
        self,
        name: str,
        components: Dict[StackComponentType, Optional[str]],
        is_shared: bool = False,
    ) -> "StackResponseModel":
        """Registers a stack and its components.

        Args:
            name: The name of the stack to register.
            components: dictionary which maps component types to component names
            is_shared: boolean to decide whether the stack is shared

        Returns:
            The model of the registered stack.
        """

        stack_components = dict()

        for c_type, c_name in components.items():
            if c_name:
                stack_components[c_type] = [
                    self.get_stack_component(
                        name_id_or_prefix=c_name,
                        component_type=c_type,
                    ).id
                ]

        stack = StackRequestModel(
            name=name,
            components=stack_components,
            is_shared=is_shared,
            project=self.active_project.id,
            user=self.active_user.id,
        )

        self._validate_stack_configuration(stack=stack)

        return self.zen_store.create_stack(stack=stack)

    def update_stack(
        self,
        name_id_or_prefix: Union[str, UUID],
        name: Optional[str] = None,
        is_shared: Optional[bool] = None,
        description: Optional[str] = None,
        component_updates: Optional[
            Dict[StackComponentType, List[Optional[str]]]
        ] = None,
    ) -> "StackResponseModel":
        """Updates a stack and its components.

        Args:
            name_id_or_prefix: The name, id or the id prefix of the
                stack which is getting updated.
            name: the updated name of the stack
            is_shared: the updated shared status of the stack
            description: the updated description of the stack
            component_updates: dictionary which maps stack component types to
                updated list of names.
        """
        # First, get the stack
        stack = self.get_stack(name_id_or_prefix=name_id_or_prefix)

        # Create the update model
        update_model = StackUpdateModel(
            project=self.active_project.id,
            user=self.active_user.id,
        )

        if name:
            update_model.name = name

        if is_shared:
            update_model.is_shared = is_shared

        if description:
            update_model.description = description

        # Get the current components
        if component_updates:
            components = {}
            for component_type, component_list in stack.components.items():
                if component_list is not None:
                    components[component_type] = [c.id for c in component_list]

            for component_type, component_list in component_updates.items():
                if component_list is not None:
                    components[component_type] = [
                        self.get_stack_component(
                            name_id_or_prefix=c,
                            component_type=component_type,
                        ).id
                        for c in component_list
                    ]

            update_model.components = components

        return self.zen_store.update_stack(
            stack_id=stack.id,
            stack_update=update_model,
        )

    def deregister_stack(self, name_id_or_prefix: Union[str, UUID]) -> None:
        """Deregisters a stack.

        Args:
            name_id_or_prefix: The name, id or prefix id of the stack
                to deregister.

        Raises:
            ValueError: If the stack is the currently active stack for this
                client.
        """
        stack = self.get_stack(name_id_or_prefix=name_id_or_prefix)

        if stack.id == self.active_stack_model.id:
            raise ValueError(
                f"Unable to deregister active stack '{stack.name}'. Make "
                f"sure to designate a new active stack before deleting this "
                f"one."
            )

        cfg = GlobalConfiguration()
        if stack.id == cfg.active_stack_id:
            raise ValueError(
                f"Unable to deregister '{stack.name}' as it is the active "
                f"stack within your global configuration. Make "
                f"sure to designate a new active stack before deleting this "
                f"one."
            )

        self.zen_store.delete_stack(stack_id=stack.id)
        logger.info("Deregistered stack with name '%s'.", stack.name)

    def list_stacks(
        self,
        project_name_or_id: Optional[Union[str, UUID]] = None,
        user_name_or_id: Optional[Union[str, UUID]] = None,
        component_id: Optional[UUID] = None,
        name: Optional[str] = None,
        is_shared: Optional[bool] = None,
    ) -> List["StackResponseModel"]:
        """"""
        return self.zen_store.list_stacks(
            project_name_or_id=project_name_or_id or self.active_project.id,
            user_name_or_id=user_name_or_id or self.active_user.id,
            component_id=component_id,
            name=name,
            is_shared=is_shared,
        )

    @track(event=AnalyticsEvent.SET_STACK)
    def activate_stack(self, stack_name_id_or_prefix: Union[str, UUID]) -> None:
        """Sets the stack as active.

        Args:
            stack_name_id_or_prefix: Model of the stack to activate.

        Raises:
            KeyError: If the stack is not registered.
        """
        # Make sure the stack is registered
        try:
            stack = self.get_stack(name_id_or_prefix=stack_name_id_or_prefix)

        except KeyError:
            raise KeyError(
                f"Stack '{stack_name_id_or_prefix}' cannot be activated since "
                f"it is not registered yet. Please register it first."
            )

        if self._config:
            self._config.set_active_stack(stack=stack)

        else:
            # set the active stack globally only if the client doesn't use
            # a local configuration
            GlobalConfiguration().set_active_stack(stack=stack)

    def _validate_stack_configuration(self, stack: "StackRequestModel") -> None:
        """Validates the configuration of a stack.

        Args:
            stack: The stack to validate.

        Raises:
            KeyError: If the stack references missing components.
            ValidationError: If the stack configuration is invalid.
        """
        local_components: List[str] = []
        remote_components: List[str] = []
        for component_type, component_ids in stack.components.items():
            for component_id in component_ids:
                try:
                    component = self.get_stack_component(
                        name_id_or_prefix=component_id,
                        component_type=component_type,
                    )
                except KeyError:
                    raise KeyError(
                        f"Cannot register stack '{stack.name}' since it has an "
                        f"unregistered {component_type} with id "
                        f"'{component_id}'."
                    )
            # Get the flavor model
            flavor_model = self.get_flavor_by_name_and_type(
                name=component.flavor, component_type=component.type
            )

            # Create and validate the configuration
            from zenml.stack import Flavor

            flavor = Flavor.from_model(flavor_model)
            configuration = flavor.config_class(**component.configuration)
            if configuration.is_local:
                local_components.append(
                    f"{component.type.value}: {component.name}"
                )
            elif configuration.is_remote:
                remote_components.append(
                    f"{component.type.value}: {component.name}"
                )

        if local_components and remote_components:
            logger.warning(
                f"You are configuring a stack that is composed of components "
                f"that are relying on local resources "
                f"({', '.join(local_components)}) as well as "
                f"components that are running remotely "
                f"({', '.join(remote_components)}). This is not recommended as "
                f"it can lead to unexpected behavior, especially if the remote "
                f"components need to access the local resources. Please make "
                f"sure that your stack is configured correctly, or try to use "
                f"component flavors or configurations that do not require "
                f"local resources."
            )

        if not stack.is_valid:
            raise ValidationError(
                "Stack configuration is invalid. A valid"
                "stack must contain an Artifact Store and "
                "an Orchestrator."
            )

    # .------------.
    # | COMPONENTS |
    # '------------'
    def get_stack_component(
        self,
        component_type: StackComponentType,
        name_id_or_prefix: Optional[Union[str, UUID]] = None,
    ) -> "ComponentResponseModel":
        """Fetches a registered stack component.

        If the name_id_or_prefix is provided, it will try to fetch the component
        with the corresponding identifier. If not, it will try to fetch the
        active component of the given type.

        Args:
            component_type: The type of the component to fetch
            name_id_or_prefix: The id of the component to fetch.

        Returns:
            The registered stack component.
        """
        if name_id_or_prefix is not None:
            return self._get_component_by_id_or_name_or_prefix(
                name_id_or_prefix=name_id_or_prefix,
                component_type=component_type,
            )
        else:
            components = self.active_stack_model.components.get(
                component_type, None
            )
            if components is None:
                raise KeyError(
                    "No name_id_or_prefix provided and there is no active "
                    f"{component_type} in the current active stack."

                )

            return components[0]

    def list_stack_components(
        self,
        project_name_or_id: Optional[Union[str, UUID]] = None,
        user_name_or_id: Optional[Union[str, UUID]] = None,
        component_type: Optional[str] = None,
        flavor_name: Optional[str] = None,
        name: Optional[str] = None,
        is_shared: Optional[bool] = None,
    ) -> List["ComponentResponseModel"]:
        """"""
        return self.zen_store.list_stack_components(
            project_name_or_id=project_name_or_id or self.active_project.id,
            user_name_or_id=user_name_or_id or self.active_user.id,
            type=component_type,
            flavor_name=flavor_name,
            name=name,
            is_shared=is_shared,
        )

    def register_stack_component(
        self,
        name: str,
        flavor: str,
        component_type: StackComponentType,
        configuration: Dict[str, str],
        is_shared: bool = False,
    ) -> "ComponentResponseModel":
        """Registers a stack component.

        Args:
            name:
            flavor:
            component_type:
            configuration:
            is_shared:

        Returns:
            The model of the registered component.
        """
        # Get the flavor model
        flavor_model = self.get_flavor_by_name_and_type(
            name=flavor,
            component_type=component_type,
        )

        # Create and validate the configuration
        from zenml.stack import Flavor

        flavor_class = Flavor.from_model(flavor_model)
        configuration = flavor_class.config_class(**configuration)

        self._validate_stack_component_configuration(
            component_type, configuration=configuration
        )

        create_component_model = ComponentRequestModel(
            name=name,
            type=component_type,
            flavor=flavor,
            configuration=configuration,
            is_shared=is_shared,
            user=self.active_user.id,
            project=self.active_project.id,
        )

        # Register the new model
        return self.zen_store.create_stack_component(
            component=create_component_model
        )

    def update_stack_component(
        self,
        name_id_or_prefix: Union[str, UUID],
        component_type: StackComponentType,
        name: Optional[str] = None,
        configuration: Optional[Dict[str, str]] = None,
        is_shared: Optional[bool] = None,
    ) -> "ComponentResponseModel":
        """Updates a stack component.

        Args:
            name_id_or_prefix:
            component_type:
            name:
            configuration:
            is_shared:

        Returns:
            The updated component.
        """
        # Get the existing component model
        existing_component = self.get_stack_component(
            name_id_or_prefix=name_id_or_prefix,
            component_type=component_type,
        )

        update_model = ComponentUpdateModel(
            project=self.active_project.id,
            user=self.active_user.id,
        )

        if name is not None:
            update_model.name = name

        if is_shared is not None:
            update_model.is_shared = is_shared

        if configuration is not None:
            existing_configuration = existing_component.configuration
            existing_configuration.update(configuration)

            flavor_model = self.get_flavor_by_name_and_type(
                name=existing_component.flavor,
                component_type=existing_component.type,
            )

            from zenml.stack import Flavor

            flavor = Flavor.from_model(flavor_model)
            configuration_obj = flavor.config_class(**existing_configuration)

            self._validate_stack_component_configuration(
                existing_component.type, configuration=configuration_obj
            )

        # Send the updated component to the ZenStore
        return self.zen_store.update_stack_component(
            component_id=existing_component.id,
            component_update=update_model,
        )

    def deregister_stack_component(
        self,
        name_id_or_prefix: Union[str, UUID],
        component_type: StackComponentType,
    ) -> None:
        """Deletes a registered stack component.

        Args:
            name_id_or_prefix: The model of the component to delete.
            component_type: The type of the component to delete.
        """
        component = self.get_stack_component(
            name_id_or_prefix=name_id_or_prefix,
            component_type=component_type,
        )

        self.zen_store.delete_stack_component(component_id=component.id)
        logger.info(
            "Deregistered stack component (type: %s) with name '%s'.",
            component.type,
            component.name,
        )

    def _validate_stack_component_configuration(
        self,
        component_type: "StackComponentType",
        configuration: "StackComponentConfig",
    ) -> None:
        """Validates the configuration of a stack component.

        Args:
            component_type: The type of the component.
            configuration: The component configuration to validate.
        """
        from zenml.enums import StackComponentType, StoreType

        if configuration.is_remote and self.zen_store.is_local_store():
            if self.zen_store.type == StoreType.REST:
                logger.warning(
                    "You are configuring a stack component that is running "
                    "remotely while using a local database. The component "
                    "may not be able to reach the local database and will "
                    "therefore not be functional. Please consider deploying "
                    "and/or using a remote ZenML server instead."
                )
            else:
                logger.warning(
                    "You are configuring a stack component that is running "
                    "remotely while using a local ZenML server. The component "
                    "may not be able to reach the local ZenML server and will "
                    "therefore not be functional. Please consider deploying "
                    "and/or using a remote ZenML server instead."
                )
        elif configuration.is_local and not self.zen_store.is_local_store():
            logger.warning(
                "You are configuring a stack component that is using "
                "local resources while connected to a remote ZenML server. The "
                "stack component may not be usable from other hosts or by "
                "other users. You should consider using a non-local stack "
                "component alternative instead."
            )
            if component_type in [
                StackComponentType.ORCHESTRATOR,
                StackComponentType.STEP_OPERATOR,
            ]:
                logger.warning(
                    "You are configuring a stack component that is running "
                    "pipeline code on your local host while connected to a "
                    "remote ZenML server. This will significantly affect the "
                    "performance of your pipelines. You will likely encounter "
                    "long running times caused by network latency. You should "
                    "consider using a non-local stack component alternative "
                    "instead."
                )

    # .---------.
    # | FLAVORS |
    # '---------'

    def create_flavor(
        self,
        source: str,
        component_type: StackComponentType,
    ) -> "FlavorResponseModel":
        """Creates a new flavor.

        Args:
            source: The flavor to create.
            component_type: The type of the flavor.

        Returns:
            The created flavor (in model form).
        """
        from zenml.utils.source_utils import validate_flavor_source

        flavor = validate_flavor_source(
            source=source,
            component_type=component_type,
        )()

        create_flavor_request = FlavorRequestModel(
            source=source,
            type=flavor.type,
            name=flavor.name,
            config_schema=flavor.config_schema,
        )

        return self.zen_store.create_flavor(flavor=create_flavor_request)

    def get_flavor(self, name_id_or_prefix: str) -> "FlavorResponseModel":
        """Get a stack component flavor.

        Args:
            name_id_or_prefix: The name, ID or prefix to the id of the flavor
                to get.

        Returns:
            The stack component flavor.

        Raises:
            KeyError: if the stack component flavor doesn't exist.
        """
        return self._get_entity_by_id_or_name_or_prefix(
            response_model=FlavorResponseModel,
            get_method=self.zen_store.get_flavor,
            list_method=self.zen_store.list_flavors,
            name_id_or_prefix=name_id_or_prefix,
        )

    def delete_flavor(self, name_id_or_prefix: str) -> None:
        """Deletes a flavor.

        Args:
            name_id_or_prefix: The name, id or prefix of the id for the
                flavor to delete.
        """
        flavor = self.get_flavor(name_id_or_prefix)
        self.zen_store.delete_flavor(flavor_id=flavor.id)

        logger.info(f"Deleted flavor '{flavor.name}' of type '{flavor.type}'.")

    def list_flavors(
        self,
    ) -> List["FlavorResponseModel"]:
        """Fetches all the flavor models.

        Returns:
            A list of all the flavor models.
        """
        from zenml.stack.flavor_registry import flavor_registry

        zenml_flavors = flavor_registry.flavors
        custom_flavors = self.zen_store.list_flavors()
        return zenml_flavors + custom_flavors

    def get_flavors_by_type(
        self, component_type: "StackComponentType"
    ) -> List["FlavorResponseModel"]:
        """Fetches the list of flavor for a stack component type.

        Args:
            component_type: The type of the component to fetch.

        Returns:
            The list of flavors.
        """
        logger.debug(f"Fetching the flavors of type {component_type}.")

        from zenml.stack.flavor_registry import flavor_registry

        zenml_flavors = flavor_registry.get_flavors_by_type(
            component_type=component_type
        )

        custom_flavors = self.zen_store.list_flavors(
            project_name_or_id=self.active_project.id,
            component_type=component_type,
        )

        return zenml_flavors + custom_flavors

    def get_flavor_by_name_and_type(
        self, name: str, component_type: "StackComponentType"
    ) -> "FlavorResponseModel":
        """Fetches a registered flavor.

        Args:
            component_type: The type of the component to fetch.
            name: The name of the flavor to fetch.

        Returns:
            The registered flavor.

        Raises:
            KeyError: If no flavor exists for the given type and name.
        """
        logger.debug(
            f"Fetching the flavor of type {component_type} with name {name}."
        )

        from zenml.stack.flavor_registry import flavor_registry

        try:
            zenml_flavor = flavor_registry.get_flavor_by_name_and_type(
                component_type=component_type,
                name=name,
            )
        except KeyError:
            zenml_flavor = None

        custom_flavors = self.zen_store.list_flavors(
            project_name_or_id=self.active_project.id,
            component_type=component_type,
            name=name,
        )

        if custom_flavors:
            if len(custom_flavors) > 1:
                raise KeyError(
                    f"More than one flavor with name {name} and type "
                    f"{component_type} exists."
                )

            if zenml_flavor:
                # If there is one, check whether the same flavor exists as
                # a ZenML flavor to give out a warning
                logger.warning(
                    f"There is a custom implementation for the flavor "
                    f"'{name}' of a {component_type}, which is currently "
                    f"overwriting the same flavor provided by ZenML."
                )
            return custom_flavors[0]
        else:
            if zenml_flavor:
                return zenml_flavor
            else:
                raise KeyError(
                    f"No flavor with name '{name}' and type '{component_type}' "
                    "exists."
                )

    # -------------
    # - PIPELINES -
    # -------------

    def register_pipeline(
        self,
        pipeline_name: str,
        pipeline_spec: "PipelineSpec",
        pipeline_docstring: Optional[str],
    ) -> UUID:
        """Registers a pipeline in the ZenStore within the active project.

        This will do one of the following three things:
        A) If there is no pipeline with this name, register a new pipeline.
        B) If a pipeline exists that has the same config, use that pipeline.
        C) If a pipeline with different config exists, raise an error.

        Args:
            pipeline_name: The name of the pipeline to register.
            pipeline_spec: The spec of the pipeline.
            pipeline_docstring: The docstring of the pipeline.

        Returns:
            The id of the existing or newly registered pipeline.

        Raises:
            AlreadyExistsException: If there is an existing pipeline in the
                project with the same name but a different configuration.
        """

        existing_pipelines = self.zen_store.list_pipelines(
            name=pipeline_name,
        )

        # A) If there is no pipeline with this name, register a new pipeline.
        if len(existing_pipelines) == 0:
            create_pipeline_request = PipelineRequestModel(
                project=self.active_project.id,
                user=self.active_user.id,
                name=pipeline_name,
                spec=pipeline_spec,
                docstring=pipeline_docstring,
            )
            pipeline = self.zen_store.create_pipeline(
                pipeline=create_pipeline_request
            )
            logger.info(f"Registered new pipeline with name {pipeline.name}.")
            return pipeline.id

        else:
            if len(existing_pipelines) == 1:
                existing_pipeline = existing_pipelines[0]
                # B) If a pipeline exists that has the same config, use that
                # pipeline.
                if pipeline_spec == existing_pipeline.spec:
                    logger.debug(
                        "Did not register pipeline since it already exists."
                    )
                    return existing_pipeline.id

        # C) If a pipeline with different config exists, raise an error.
        error_msg = (
            f"Cannot run pipeline '{pipeline_name}' since this name has "
            "already been registered with a different pipeline "
            "configuration. You have three options to resolve this issue:\n"
            "1) You can register a new pipeline by changing the name "
            "of your pipeline, e.g., via `@pipeline(name='new_pipeline_name')."
            "\n2) You can execute the current run without linking it to any "
            "pipeline by setting the 'unlisted' argument to `True`, e.g., "
            "via `my_pipeline_instance.run(unlisted=True)`. "
            "Unlisted runs are not linked to any pipeline, but are still "
            "tracked by ZenML and can be accessed via the 'All Runs' tab. \n"
            "3) You can delete the existing pipeline via "
            f"`zenml pipeline delete {pipeline_name}`. This will then "
            "change all existing runs of this pipeline to become unlisted."
        )
        raise AlreadyExistsException(error_msg)

    def list_pipelines(
        self,
        project_name_or_id: Optional[Union[str, UUID]] = None,
        user_name_or_id: Optional[Union[str, UUID]] = None,
        name: Optional[str] = None,
    ) -> List[PipelineResponseModel]:
        """List pipelines.

        Args:
            project_name_or_id: If provided, only list pipelines in this
                project.
            user_name_or_id: If provided, only list pipelines from this user.
            name: If provided, only list pipelines with this name.

        Raises:
            KeyError: If the name_id_or_prefix does not uniquely identify one
                pipeline
        """

        return self.zen_store.list_pipelines(
            project_name_or_id=project_name_or_id,
            user_name_or_id=user_name_or_id,
            name=name
        )

    def get_pipeline(self, name_id_or_prefix: str) -> PipelineResponseModel:
        """List pipelines.

        Args:
            name_id_or_prefix: ID of the pipeline.

        Raises:
            KeyError: If the name_id_or_prefix does not uniquely identify one
                pipeline
        """

        return self._get_entity_by_id_or_name_or_prefix(
            response_model=PipelineResponseModel,
            get_method=self.zen_store.get_pipeline,
            list_method=self.zen_store.list_pipelines,
            name_id_or_prefix=name_id_or_prefix,
        )

    def delete_pipeline(self, name_id_or_prefix: Union[str, UUID]) -> None:
        """Delete a pipeline.

        Args:
            name_id_or_prefix: The name, id or prefix id of the pipeline
                to delete.

        Raises:
            KeyError: If the name_id_or_prefix does not uniquely identify one
                pipeline
        """

        pipeline = self.get_pipeline(name_id_or_prefix=name_id_or_prefix)
        self.zen_store.delete_pipeline(pipeline_id=pipeline.id)

    # -----------------
    # - PIPELINE RUNS -
    # -----------------

    def export_pipeline_runs(self, filename: str) -> None:
        """Export all pipeline runs to a YAML file.

        Args:
            filename: The filename to export the pipeline runs to.
        """
        import json

        from zenml.utils.yaml_utils import write_yaml

        pipeline_runs = self.zen_store.list_runs(
            project_name_or_id=self.active_project.id
        )
        if not pipeline_runs:
            logger.warning("No pipeline runs found. Nothing to export.")
            return
        yaml_data = []
        for pipeline_run in pipeline_runs:
            run_dict = json.loads(pipeline_run.json())
            run_dict["steps"] = []
            steps = self.zen_store.list_run_steps(run_id=pipeline_run.id)
            for step in steps:
                step_dict = json.loads(step.json())
                step_dict["output_artifacts"] = []
                artifacts = self.zen_store.list_artifacts(
                    parent_step_id=step.id
                )
                for artifact in sorted(artifacts, key=lambda x: x.created):
                    artifact_dict = json.loads(artifact.json())
                    step_dict["output_artifacts"].append(artifact_dict)
                run_dict["steps"].append(step_dict)
            yaml_data.append(run_dict)
        write_yaml(filename, yaml_data)
        logger.info(f"Exported {len(yaml_data)} pipeline runs to {filename}.")

    def import_pipeline_runs(self, filename: str) -> None:
        """Import pipeline runs from a YAML file.

        Args:
            filename: The filename from which to import the pipeline runs.
        """
        from datetime import datetime

        from zenml.utils.yaml_utils import read_yaml

        step_id_mapping: Dict[str, UUID] = {}
        artifact_id_mapping: Dict[str, UUID] = {}
        yaml_data = read_yaml(filename)
        for pipeline_run_dict in yaml_data:
            steps = pipeline_run_dict.pop("steps")
            pipeline_run_dict.pop("id")
            pipeline_run = PipelineRunRequestModel.parse_obj(pipeline_run_dict)
            pipeline_run.updated = datetime.now()
            pipeline_run.user = self.active_user.id
            pipeline_run.project = self.active_project.id
            pipeline_run.stack = None
            pipeline_run.pipeline = None
            pipeline_run.mlmd_id = None
            pipeline_run = self.zen_store.create_run(pipeline_run)
            for step_dict in steps:
                artifacts = step_dict.pop("output_artifacts")
                step_id = step_dict.pop("id")
                step = StepRunRequestModel.parse_obj(step_dict)
                step.pipeline_run_id = pipeline_run.id
                step.parent_step_ids = [
                    step_id_mapping[str(parent_step_id)]
                    for parent_step_id in step.parent_step_ids
                ]
                step.input_artifacts = {
                    input_name: artifact_id_mapping[str(artifact_id)]
                    for input_name, artifact_id in step.input_artifacts.items()
                }
                step.updated = datetime.now()
                step.mlmd_id = None
                step.mlmd_parent_step_ids = []
                step = self.zen_store.create_run_step(step)
                step_id_mapping[str(step_id)] = step.id
                for artifact_dict in artifacts:
                    artifact_id = artifact_dict.pop("id")
                    artifact = ArtifactRequestModel.parse_obj(artifact_dict)
                    artifact.parent_step_id = step.id
                    artifact.producer_step_id = step_id_mapping[
                        str(artifact.producer_step_id)
                    ]
                    artifact.updated = datetime.now()
                    artifact.mlmd_id = None
                    artifact.mlmd_parent_step_id = None
                    artifact.mlmd_producer_step_id = None
                    self.zen_store.create_artifact(artifact)
                    artifact_id_mapping[str(artifact_id)] = artifact.id
        logger.info(f"Imported {len(yaml_data)} pipeline runs from {filename}.")

    def migrate_pipeline_runs(
        self,
        database: str,
        database_type: str = "sqlite",
        mysql_host: Optional[str] = None,
        mysql_port: int = 3306,
        mysql_username: Optional[str] = None,
        mysql_password: Optional[str] = None,
    ) -> None:
        """Migrate pipeline runs from a metadata store of ZenML < 0.20.0.

        Args:
            database: The metadata store database from which to migrate the
                pipeline runs. Either a path to a SQLite database or a database
                name for a MySQL database.
            database_type: The type of the metadata store database
                ("sqlite" | "mysql"). Defaults to "sqlite".
            mysql_host: The host of the MySQL database.
            mysql_port: The port of the MySQL database. Defaults to 3306.
            mysql_username: The username of the MySQL database.
            mysql_password: The password of the MySQL database.

        Raises:
            NotImplementedError: If the database type is not supported.
            RuntimeError: If no pipeline runs exist.
            ValueError: If the database type is "mysql" but the MySQL host,
                username or password are not provided.
        """
        from tfx.orchestration import metadata

        from zenml.enums import ExecutionStatus
        from zenml.zen_stores.metadata_store import MetadataStore

        # Define MLMD connection config based on the database type.
        if database_type == "sqlite":
            mlmd_config = metadata.sqlite_metadata_connection_config(database)
        elif database_type == "mysql":
            if not mysql_host or not mysql_username or mysql_password is None:
                raise ValueError(
                    "Migration from MySQL requires username, password and host "
                    "to be set."
                )
            mlmd_config = metadata.mysql_metadata_connection_config(
                database=database,
                host=mysql_host,
                port=mysql_port,
                username=mysql_username,
                password=mysql_password,
            )
        else:
            raise NotImplementedError(
                "Migrating pipeline runs is only supported for SQLite and "
                "MySQL."
            )

        metadata_store = MetadataStore(config=mlmd_config)

        # Dicts to keep tracks of MLMD IDs, which we need to resolve later.
        step_mlmd_id_mapping: Dict[int, UUID] = {}
        artifact_mlmd_id_mapping: Dict[int, UUID] = {}

        # Get all pipeline runs from the metadata store.
        pipeline_runs = metadata_store.get_all_runs()
        if not pipeline_runs:
            raise RuntimeError("No pipeline runs found in the metadata store.")

        # For each run, first store the pipeline run, then all steps, then all
        # output artifacts of each step.
        # Runs, steps, and artifacts need to be sorted chronologically ensure
        # that the MLMD IDs of producer steps and parent steps can be resolved.
        for mlmd_run in sorted(pipeline_runs, key=lambda x: x.mlmd_id):
            steps = metadata_store.get_pipeline_run_steps(
                mlmd_run.mlmd_id
            ).values()

            # Mark all steps that haven't finished yet as failed.
            step_statuses = []
            for step in steps:
                status = metadata_store.get_step_status(step.mlmd_id)
                if status == ExecutionStatus.RUNNING:
                    status = ExecutionStatus.FAILED
                step_statuses.append(status)

            num_steps = len(steps)
            pipeline_run = PipelineRunRequestModel(
                user=self.active_user.id,  # Old user might not exist.
                project=self.active_project.id,  # Old project might not exist.
                name=mlmd_run.name,
                stack=None,  # Stack might not exist in new DB.
                pipeline=None,  # Pipeline might not exist in new DB.
                status=ExecutionStatus.run_status(step_statuses, num_steps),
                pipeline_configuration=mlmd_run.pipeline_configuration,
                num_steps=num_steps,
                mlmd_id=None,  # Run might not exist in new MLMD.
            )
            new_run = self.zen_store.create_run(pipeline_run)
            for step, step_status in sorted(
                zip(steps, step_statuses), key=lambda x: x[0].mlmd_id
            ):
                parent_step_ids = [
                    step_mlmd_id_mapping[mlmd_parent_step_id]
                    for mlmd_parent_step_id in step.mlmd_parent_step_ids
                ]
                inputs, outputs = metadata_store.get_step_artifacts(
                    step_id=step.mlmd_id,
                    step_parent_step_ids=step.mlmd_parent_step_ids,
                    step_name=step.name,
                )
                input_artifacts = {
                    input_name: artifact_mlmd_id_mapping[mlmd_artifact.mlmd_id]
                    for input_name, mlmd_artifact in inputs.items()
                }
                step_run = StepRunRequestModel(
                    name=step.name,
                    pipeline_run_id=new_run.id,
                    parent_step_ids=parent_step_ids,
                    input_artifacts=input_artifacts,
                    status=step_status,
                    entrypoint_name=step.entrypoint_name,
                    parameters=step.parameters,
                    step_configuration={},
                    mlmd_parent_step_ids=[],
                )
                new_step = self.zen_store.create_run_step(step_run)
                step_mlmd_id_mapping[step.mlmd_id] = new_step.id
                for output_name, mlmd_artifact in sorted(
                    outputs.items(), key=lambda x: x[1].mlmd_id
                ):
                    producer_step_id = step_mlmd_id_mapping[
                        mlmd_artifact.mlmd_producer_step_id
                    ]
                    artifact = ArtifactRequestModel(
                        name=output_name,
                        parent_step_id=new_step.id,
                        producer_step_id=producer_step_id,
                        type=mlmd_artifact.type,
                        uri=mlmd_artifact.uri,
                        materializer=mlmd_artifact.materializer,
                        data_type=mlmd_artifact.data_type,
                        is_cached=mlmd_artifact.is_cached,
                    )
                    new_artifact = self.zen_store.create_artifact(artifact)
                    artifact_mlmd_id_mapping[
                        mlmd_artifact.mlmd_id
                    ] = new_artifact.id
        logger.info(f"Migrated {len(pipeline_runs)} pipeline runs.")

    def list_runs(
        self,
        project_name_or_id: Optional[Union[str, UUID]] = None,
        stack_id: Optional[UUID] = None,
        component_id: Optional[UUID] = None,
        run_name: Optional[str] = None,
        user_name_or_id: Optional[Union[str, UUID]] = None,
        pipeline_id: Optional[UUID] = None,
        unlisted: bool = False,
    ) -> List[PipelineRunResponseModel]:
        """Gets all pipeline runs.

        Args:
            project_name_or_id: If provided, only return runs for this project.
            stack_id: If provided, only return runs for this stack.
            component_id: Optionally filter for runs that used the
                          component
            run_name: Run name if provided
            user_name_or_id: If provided, only return runs for this user.
            pipeline_id: If provided, only return runs for this pipeline.
            unlisted: If True, only return unlisted runs that are not
                associated with any pipeline (filter by `pipeline_id==None`).

        Returns:
            A list of all pipeline runs.
        """
        return self.zen_store.list_runs(**locals())

    def get_pipeline_run(
        self, name_id_or_prefix: str
    ) -> PipelineRunResponseModel:
        """List pipelines.

        Args:
            name_id_or_prefix: ID of the pipeline run.

        Raises:
            KeyError: If the name_id_or_prefix does not uniquely identify one
                pipeline
        """

        return self._get_entity_by_id_or_name_or_prefix(
            response_model=PipelineRunResponseModel,
            get_method=self.zen_store.get_run,
            list_method=self.zen_store.list_runs,
            name_id_or_prefix=name_id_or_prefix,
        )

    # ---- utility prefix matching get functions -----

    # TODO: This prefix matching functionality should be moved to the
    #   corresponding SQL ZenStore list methods

    def _get_component_by_id_or_name_or_prefix(
        self,
        name_id_or_prefix: str,
        component_type: StackComponentType,
    ) -> "ComponentResponseModel":
        """Fetches a component of given type using the name, id or partial id.

        Args:
            name_id_or_prefix: The id, name or partial id of the component to
                fetch.
            component_type: The type of the component to fetch.

        Returns:
            The component with the given name.

        Raises:
            KeyError: If no stack with the given name exists.
        """
        # First interpret as full UUID
        try:
            component_id = UUID(str(name_id_or_prefix))
            return self.zen_store.get_stack_component(component_id)
        except ValueError:
            pass

        components = self.zen_store.list_stack_components(
            name=name_id_or_prefix,
            type=component_type,
        )

        if len(components) > 1:
            raise KeyError(
                f"Multiple {component_type.value} components have been found "
                f"for name '{name_id_or_prefix}'. The components listed "
                f"above all share this name. Please specify the component by "
                f"full or partial id."
            )
        elif len(components) == 1:
            return components[0]
        else:
            logger.debug(
                f"No component with name '{name_id_or_prefix}' "
                f"exists. Trying to resolve as partial_id"
            )

            filtered_comps = [
                component
                for component in components
                if str(component.id).startswith(name_id_or_prefix)
            ]
            if len(filtered_comps) > 1:
                raise KeyError(
                    f"The components listed above all share the provided "
                    f"prefix '{name_id_or_prefix}' on their ids. Please "
                    f"provide more characters to uniquely identify only one "
                    f"component."
                )

            elif len(filtered_comps) == 1:
                return filtered_comps[0]
            else:
                raise KeyError(
                    f"No component of type `{component_type}` with name or id "
                    f"prefix '{name_id_or_prefix}' exists."
                )

    def _get_entity_by_id_or_name_or_prefix(
        self,
        response_model: Type[AnyResponseModel],
        get_method: Callable,
        list_method: Callable,
        name_id_or_prefix: Union[str, UUID],
    ) -> "AnyResponseModel":
        """Fetches an entity using the name, id or partial id.

        Args:
            name_id_or_prefix: The id, name or partial id of the entity to
                fetch.

        Returns:
            The entity with the given name, id or partial id.

        Raises:
            KeyError: If no entity with the given name exists.
        """
        # First interpret as full UUID
        try:
<<<<<<< HEAD
            if isinstance(name_id_or_prefix, UUID):
                return get_method(name_id_or_prefix)
            else:
                entity_id = UUID(name_id_or_prefix)
                return get_method(entity_id)
=======
            entity_id = UUID(str(name_id_or_prefix))
            return get_method(entity_id)
>>>>>>> 37b43873
        except ValueError:
            pass

        if "project" in response_model.__fields__:
            entities = list_method(
                name=name_id_or_prefix,
                project_name_or_id=self.active_project.id,
            )
        else:
            entities = list_method(
                name=name_id_or_prefix,
            )

        if len(entities) > 1:
            raise KeyError(
                f"Multiple {response_model} have been found "
                f"for name '{name_id_or_prefix}'. The {response_model} listed "
                f"above all share this name. Please specify by "
                f"full or partial id."
            )
        elif len(entities) == 1:
            return entities[0]
        else:
            logger.debug(
                f"No {response_model} with name '{name_id_or_prefix}' "
                f"exists. Trying to resolve as partial_id"
            )

            filtered_entities = [
                entity
                for entity in entities
                if str(entity.id).startswith(name_id_or_prefix)
            ]
            if len(filtered_entities) > 1:
                raise KeyError(
                    f"The {response_model} listed above all share the provided "
                    f"prefix '{name_id_or_prefix}' on their ids. Please "
                    f"provide more characters to uniquely identify only one "
                    f"{response_model}."
                )

            elif len(filtered_entities) == 1:
                return filtered_entities[0]
            else:
                raise KeyError(
                    f"No {response_model} with name or id "
                    f"prefix '{name_id_or_prefix}' exists."
                )<|MERGE_RESOLUTION|>--- conflicted
+++ resolved
@@ -2371,16 +2371,11 @@
         """
         # First interpret as full UUID
         try:
-<<<<<<< HEAD
             if isinstance(name_id_or_prefix, UUID):
                 return get_method(name_id_or_prefix)
             else:
                 entity_id = UUID(name_id_or_prefix)
                 return get_method(entity_id)
-=======
-            entity_id = UUID(str(name_id_or_prefix))
-            return get_method(entity_id)
->>>>>>> 37b43873
         except ValueError:
             pass
 
