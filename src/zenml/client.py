--- conflicted
+++ resolved
@@ -119,11 +119,7 @@
 from zenml.utils.filesync_model import FileSyncModel
 
 if TYPE_CHECKING:
-<<<<<<< HEAD
-=======
-    from zenml.config.pipeline_configurations import PipelineSpec
     from zenml.metadata.metadata_types import MetadataType
->>>>>>> d40d7fdb
     from zenml.stack import Stack, StackComponentConfig
     from zenml.zen_stores.base_zen_store import BaseZenStore
 
