--- conflicted
+++ resolved
@@ -103,14 +103,10 @@
         """Get the active workspace for the local client.
 
         Returns:
-<<<<<<< HEAD
             The active workspace.
-=======
-            The active project.
 
         Raises:
-            RuntimeError: If no active project is set.
->>>>>>> 81f38b9d
+            RuntimeError: If no active workspace is set.
         """
         if self._active_workspace:
             return self._active_workspace
