#  Copyright (c) ZenML GmbH 2022. All Rights Reserved.
#
#  Licensed under the Apache License, Version 2.0 (the "License");
#  you may not use this file except in compliance with the License.
#  You may obtain a copy of the License at:
#
#       https://www.apache.org/licenses/LICENSE-2.0
#
#  Unless required by applicable law or agreed to in writing, software
#  distributed under the License is distributed on an "AS IS" BASIS,
#  WITHOUT WARRANTIES OR CONDITIONS OF ANY KIND, either express
#  or implied. See the License for the specific language governing
#  permissions and limitations under the License.
"""Stack wrapper implementation."""
from datetime import datetime
from typing import Dict, Optional
from uuid import UUID

from pydantic import BaseModel, Field

from zenml.enums import StackComponentType
from zenml.models.component_models import ComponentModel
from zenml.stack import Stack


class StackModel(BaseModel):
    """Network Serializable Model describing the Stack.

    name, description, components and is_shared can be specified explicitly by
    the user through the user interface.

    project, owner, created_at are added implicitly within domain logic

    id is set when the database entry is created
    """

    id: Optional[UUID]
    name: str
    description: Optional[str] = Field(
        default=None, title="The description of the stack", max_length=300
    )
    components: Dict[StackComponentType, ComponentModel] = Field(
        title="A mapping of stack component types to the id's of"
              "instances of components of this type."
    )
    is_shared: bool = Field(
        default=False,
        title="Flag describing if this stack is shared.",
    )
    project: Optional[str] = Field(
        default=None, title="The project that contains this stack."
    )
    owner: Optional[UUID] = Field(
        default=None,
        title="The id of the user, that created this stack.",
    )
    created_at: Optional[datetime] = Field(
        default=None,
        title="The time at which the stack was registered.",
    )

    class Config:
        schema_extra = {
            "example": {
                "id": "8d0acbc3-c51a-452c-bda3-e1b5469f79fd",
                "name": "prd_stack",
                "description": "A stack for running pipelines in production.",
                "components": {
                    "alerter": "d3bbe238-d42a-42a2-b6a6-2319c4fbe5c9",
                    "orchestrator": "5e4286b5-51f4-4286-b1f8-b0143e9a27ce",
                },
                "is_shared": "True",
                "project": "cat_project",
                "owner": "8d0acbc3-c51a-452c-bda3-e1b5469f79fd",
                "created_at": "2022-08-12T07:12:45.931Z",
            }
        }

    @property
    def is_valid(self):
        # TODO: [server] the Model should validate if the stack configuration
        #  is valid in theory
        if StackComponentType.ARTIFACT_STORE and \
                StackComponentType.ORCHESTRATOR in self.components.keys():
            return True
        else:
            return False

    @classmethod
    def from_stack(cls, stack: Stack) -> "StackModel":
        """Creates a StackModel from an actual Stack instance.

        Args:
            stack: the instance of a Stack

        Returns:
            a StackModel
        """
        return cls(
            id=stack.id,
            name=stack.name,
            components={
                type_: ComponentModel.from_component(component)
                for type_, component in stack.components.items()
            },
        )

    def to_stack(self) -> Stack:
        """Creates the corresponding Stack instance from the StackModel.

        Returns:
            the corresponding Stack instance
        """
        stack_components = {
            type_: model.to_component()
            for type_, model in self.components.items()
        }
        return Stack.from_components(
<<<<<<< HEAD
            id=self.id, name=self.name, components=stack_components
        )

    def get_component_wrapper(
        self, component_type: StackComponentType
    ) -> Optional[ComponentModel]:
        """Returns the component of the given type.

        Args:
            component_type: the type of the component to return

        Returns:
            the component of the given type or None if not found
        """
        from zenml.repository import Repository

        if component_type in self.components.keys():
            repo = Repository()
            component_model = repo.zen_store.get_stack_component(
                component_type, self.components[component_type]
            )

            return component_model

        return None
=======
            name=self.name, components=stack_components
        )
>>>>>>> 8e699257
<|MERGE_RESOLUTION|>--- conflicted
+++ resolved
@@ -116,33 +116,5 @@
             for type_, model in self.components.items()
         }
         return Stack.from_components(
-<<<<<<< HEAD
             id=self.id, name=self.name, components=stack_components
-        )
-
-    def get_component_wrapper(
-        self, component_type: StackComponentType
-    ) -> Optional[ComponentModel]:
-        """Returns the component of the given type.
-
-        Args:
-            component_type: the type of the component to return
-
-        Returns:
-            the component of the given type or None if not found
-        """
-        from zenml.repository import Repository
-
-        if component_type in self.components.keys():
-            repo = Repository()
-            component_model = repo.zen_store.get_stack_component(
-                component_type, self.components[component_type]
-            )
-
-            return component_model
-
-        return None
-=======
-            name=self.name, components=stack_components
-        )
->>>>>>> 8e699257
+        )