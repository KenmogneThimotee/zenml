--- conflicted
+++ resolved
@@ -140,10 +140,4 @@
 .zenml/
 test.py
 !cloudbuild.yaml
-<<<<<<< HEAD
-
-# ZenML
-.zenml/
-=======
-docs/book/_build/
->>>>>>> 0facb020
+docs/book/_build/